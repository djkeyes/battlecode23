--- conflicted
+++ resolved
@@ -297,11 +297,7 @@
     /// The ID for the new resource this well now contains
     resourceID: [int];
     /// The acceleration ID for this resource well: 1 is accelerated, 0 is not
-<<<<<<< HEAD
-    resourceAccelerationID: [int];
-=======
     wellAccelerationID: [int];
->>>>>>> c5c633a9
 
     /// The IDs of the robots who changed their indicator strings
     indicatorStringIDs: [int];
