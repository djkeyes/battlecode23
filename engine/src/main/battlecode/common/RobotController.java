--- conflicted
+++ resolved
@@ -639,17 +639,9 @@
     /**
      * Tests whether this robot can attack the given location.
      * 
-<<<<<<< HEAD
      * Checks that the robot is an attacking type unit and that the given location
-     * is within the robot's reach (based on attack type). Also checks that 
-     * there are no cooldown turns remaining and that a robot of the same team
-     * is not at the given location.
-=======
-     * Checks that the robot is an attacking type unit (Launcher or Carrier) and that the given location
-     * is within the robot's reach (based on attack type). If robot is a Carrier, also checks that they 
-     * are carrying resources. Also checks that an enemy unit exists in the given square,
-     * and there are no cooldown turns remaining.
->>>>>>> a93428ce
+     * is within the robot's reach (based on attack type). Also checks that an 
+     * enemy unit exists in the given square, and there are no cooldown turns remaining.
      *
      * @param loc target location to attack 
      * @return whether it is possible to attack the given location
@@ -970,19 +962,6 @@
      * @param value the value to set that index to
      * @throws GameActionException if the index is invalid, the value
      *         is out of bounds, or the robot cannot write to the array.
-     *
-     * @battlecode.doc.costlymethod
-     */
-    void writeSharedArray(int index, int value) throws GameActionException;
-
-    /** 
-     * Sets a team's array value at a specified index.
-     * No change occurs if the index or value is invalid.
-     *
-     * @param index the index in the team's shared array, 0-indexed
-     * @param value the value to set that index to
-     * @throws GameActionException if the index is invalid, or the value
-     *         is out of bounds
      *
      * @battlecode.doc.costlymethod
      */
