--- conflicted
+++ resolved
@@ -438,46 +438,10 @@
      * the RobotInfo for the bots on each location occupied.
      * Checks that the robot is a muckraker, and if there are cooldown
      * turns remaining.
-<<<<<<< HEAD
-     * 
-     * @param loc the location being checked
-     * @return whether it is possible to detect on that round at that location.
-=======
      *  
      * @return whether it is possible to seek on that round at that location.
->>>>>>> 8dd799a8
      *
      * @throws GameActionException if conditions for empowering are not all satisfied
-     * @battlecode.doc.costlymethod
-     */
-<<<<<<< HEAD
-    boolean canDetect(MapLocation loc);
-
-     /** 
-     * Returns the map locations of all locations within detection radius,
-=======
-    boolean canSeekLocations();
-
-    /** 
-     * Returns the map locations of all locations within seeking radius,
->>>>>>> 8dd799a8
-     * that contain a bot, without specifying the bots that are on each location.
-     * @throws GameActionException if conditions for seeking are not satisfied
-     * @battlecode.doc.costlymethod 
-     * @return an array of MapLocations that are occupied within seeking radius
-     */
-<<<<<<< HEAD
-    MapLocation[] detect() throws GameActionException;
-
-    /**
-     * Tests whether the robot can detect, which is a weaker form of sensing with a larger range.
-     * When you detect you only get the list of occupied MapLocations within a large range, but not
-     * the RobotInfo for the bots on each location occupied.
-     * Checks that the robot is a muckraker, and if there are cooldown
-     * turns remaining.
-     *  
-     * @return whether it is possible to seek on that round at that location.
-     *
      * @battlecode.doc.costlymethod
      */
     boolean canSeekLocations();
@@ -489,8 +453,6 @@
      * @battlecode.doc.costlymethod 
      * @return an array of MapLocations that are occupied within seeking radius
      */
-=======
->>>>>>> 8dd799a8
     MapLocation[] seekLocations() throws GameActionException;
  
     
@@ -498,11 +460,7 @@
     // *** ENLIGHTENMENT CENTER METHODS **
     // ***********************************
 
-<<<<<<< HEAD
-    /**
-=======
-/**
->>>>>>> 8dd799a8
+    /**
      * Tests whether the robot can bid the specified amount of influence on that round.
      * 
      * Checks that the robot is an Enlightenment Center, that the robot has at least that amount of influence,
@@ -579,10 +537,6 @@
      * @battlecode.doc.costlymethod  
      */
     int[] getFlag(MapLocation loc) throws GameActionException;
-<<<<<<< HEAD
-
-=======
->>>>>>> 8dd799a8
     // ***********************************
     // ****** OTHER ACTION METHODS *******
     // ***********************************
