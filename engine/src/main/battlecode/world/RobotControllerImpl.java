package battlecode.world;

import battlecode.common.*;
import static battlecode.common.GameActionExceptionType.*;
import battlecode.instrumenter.RobotDeathException;
import battlecode.schema.Action;

import java.util.*;


/**
 * The actual implementation of RobotController. Its methods *must* be called
 * from a player thread.
 *
 * It is theoretically possible to have multiple for a single InternalRobot, but
 * that may cause problems in practice, and anyway why would you want to?
 *
 * All overriden methods should assertNotNull() all of their (Object) arguments,
 * if those objects are not explicitly stated to be nullable.
 */
public final strictfp class RobotControllerImpl implements RobotController {

    /**
     * The world the robot controlled by this controller inhabits.
     */
    private final GameWorld gameWorld;

    /**
     * The robot this controller controls.
     */
    private final InternalRobot robot;

    /**
     * An rng based on the world seed.
     */
    private static Random random;

    /**
     * Create a new RobotControllerImpl
     *
     * @param gameWorld the relevant world
     * @param robot the relevant robot
     */
    public RobotControllerImpl(GameWorld gameWorld, InternalRobot robot) {
        this.gameWorld = gameWorld;
        this.robot = robot;

        this.random = new Random(gameWorld.getMapSeed());
    }

    // *********************************
    // ******** INTERNAL METHODS *******
    // *********************************

    /**
     * Throw a null pointer exception if an object is null.
     *
     * @param o the object to test
     */
    private static void assertNotNull(Object o) {
        if (o == null) {
            throw new NullPointerException("Argument has an invalid null value");
        }
    }

    @Override
    public int hashCode() {
        return getID();
    }

    // *********************************
    // ****** GLOBAL QUERY METHODS *****
    // *********************************

    @Override
    public int getRoundNum() {
        return this.gameWorld.getCurrentRound();
    }

    @Override
    public int getMapWidth() {
        return this.gameWorld.getGameMap().getWidth();
    }

    @Override
    public int getMapHeight() {
        return this.gameWorld.getGameMap().getHeight();
    }

    @Override
    public int getRobotCount() {
        return this.gameWorld.getObjectInfo().getRobotCount(getTeam());
    }

    // *********************************
    // ****** UNIT QUERY METHODS *******
    // *********************************

    @Override
    public int getID() {
        return this.robot.getID();
    }

    @Override
    public Team getTeam() {
        return this.robot.getTeam();
    }

    @Override
    public RobotType getType() {
        return this.robot.getType();
    }

    @Override
    public MapLocation getLocation() {
        return this.robot.getLocation();
    }
 
    @Override
    public int getHealth() {
        return this.robot.getHealth();
    }

    @Override
    public int getResourceAmount(ResourceType rType) {
        return this.robot.getResource(rType);  
    }

    @Override
    public boolean checkHasAnchor() {
        return this.robot.holdingAnchor();  
    }

    private InternalRobot getRobotByID(int id) {
        if (!this.gameWorld.getObjectInfo().existsRobot(id))
            return null;
        return this.gameWorld.getObjectInfo().getRobotByID(id);
    }

    private int locationToInt(MapLocation loc) {
        return loc.x + loc.y * this.gameWorld.getGameMap().getWidth();
    }

    // ***********************************
    // ****** GENERAL VISION METHODS *****
    // ***********************************

    @Override
    public boolean onTheMap(MapLocation loc) throws GameActionException {
        assertNotNull(loc);
        if (!this.robot.canSenseLocation(loc))
            throw new GameActionException(CANT_SENSE_THAT,
                    "Target location not within vision range");
        return this.gameWorld.getGameMap().onTheMap(loc);
    }

    private void assertCanSenseLocation(MapLocation loc) throws GameActionException {
        assertNotNull(loc);
        if (!this.robot.canSenseLocation(loc))
            throw new GameActionException(CANT_SENSE_THAT,
                    "Target location not within vision range");
        if (!this.gameWorld.getGameMap().onTheMap(loc))
            throw new GameActionException(CANT_SENSE_THAT,
                    "Target location is not on the map");
    }

    private void assertCanActLocation(MapLocation loc) throws GameActionException {
        assertNotNull(loc);
        if (!this.robot.canActLocation(loc))
            throw new GameActionException(OUT_OF_RANGE,
                    "Target location not within action range");
        if (!this.gameWorld.getGameMap().onTheMap(loc))
            throw new GameActionException(CANT_SENSE_THAT,
                    "Target location is not on the map");
    }

    @Override
    public boolean canSenseLocation(MapLocation loc) {
        try {
            assertCanSenseLocation(loc);
            return true;
        } catch (GameActionException e) { return false; }
    }

    @Override
    public boolean canSenseRadiusSquared(int radiusSquared) {
        return this.robot.canSenseRadiusSquared(radiusSquared);
    }

    @Override
    public boolean isLocationOccupied(MapLocation loc) throws GameActionException {
        assertCanSenseLocation(loc);
        return this.gameWorld.getRobot(loc) != null;
    }

    @Override
    public boolean canSenseRobotAtLocation(MapLocation loc) {
        try {
            return isLocationOccupied(loc);
        } catch (GameActionException e) { return false; }
    }

    @Override
    public RobotInfo senseRobotAtLocation(MapLocation loc) throws GameActionException {
        assertCanSenseLocation(loc);
        InternalRobot bot = this.gameWorld.getRobot(loc);
        return bot == null ? null : bot.getRobotInfo();
    }

    @Override
    public boolean canSenseRobot(int id) {
        InternalRobot sensedRobot = getRobotByID(id);
        return sensedRobot == null ? false : canSenseLocation(sensedRobot.getLocation());
    }

    @Override
    public RobotInfo senseRobot(int id) throws GameActionException {
        if (!canSenseRobot(id))
            throw new GameActionException(CANT_SENSE_THAT,
                    "Can't sense given robot; It may be out of vision range or not exist anymore");
        return getRobotByID(id).getRobotInfo();
    }

    private void assertRadiusNonNegative(int radiusSquared) throws GameActionException {
        if (radiusSquared < -1) {
            throw new GameActionException(CANT_DO_THAT, "The radius for a sense command can't be negative and not -1");
        }
    }

    @Override
    public RobotInfo[] senseNearbyRobots() {
        try {
            return senseNearbyRobots(-1);
        } catch (GameActionException e) {
            // TODO: why do we need to do this?
            return new RobotInfo[0];
        }
    }

    @Override
    public RobotInfo[] senseNearbyRobots(int radiusSquared) throws GameActionException {
        assertRadiusNonNegative(radiusSquared);
        return senseNearbyRobots(radiusSquared, null);
    }

    @Override
    public RobotInfo[] senseNearbyRobots(int radiusSquared, Team team) throws GameActionException {
        assertRadiusNonNegative(radiusSquared);
        return senseNearbyRobots(getLocation(), radiusSquared, team);
    }

    @Override
    public RobotInfo[] senseNearbyRobots(MapLocation center, int radiusSquared, Team team) throws GameActionException {
        assertNotNull(center);
        assertRadiusNonNegative(radiusSquared);
        int actualRadiusSquared = radiusSquared == -1 ? getType().visionRadiusSquared : Math.min(radiusSquared, getType().visionRadiusSquared);
        InternalRobot[] allSensedRobots = gameWorld.getAllRobotsWithinRadiusSquared(center, actualRadiusSquared);
        List<RobotInfo> validSensedRobots = new ArrayList<>();
        for (InternalRobot sensedRobot : allSensedRobots) {
            // check if this robot
            if (sensedRobot.equals(this.robot))
                continue;
            // check if can sense
            if (!canSenseLocation(sensedRobot.getLocation()))
                continue; 
            // check if right team
            if (team != null && sensedRobot.getTeam() != team)
                continue;
            validSensedRobots.add(sensedRobot.getRobotInfo());
        }
        return validSensedRobots.toArray(new RobotInfo[validSensedRobots.size()]);
    }

    @Override
    public boolean sensePassability(MapLocation loc) throws GameActionException {
        assertCanSenseLocation(loc);
        return this.gameWorld.isPassable(loc);
    }

    @Override
    public int senseIsland(MapLocation loc) throws GameActionException {
        assertCanSenseLocation(loc);
        Island island = this.gameWorld.getIsland(loc);
        return island == null ? -1 : island.idx;
    }

    @Override
    public Map<Integer, MapLocation[]> senseNearbyIslandLocations() {
        try {
            return senseNearbyIslandLocations(-1);
        } catch (GameActionException e) {
            return new HashMap<Integer, MapLocation[]>();
        }
    }
    
    @Override
    public Map<Integer, MapLocation[]> senseNearbyIslandLocations(int radiusSquared) throws GameActionException {
        assertRadiusNonNegative(radiusSquared);
        return senseNearbyIslandLocations(getLocation(), radiusSquared);
    }

    @Override
    public Map<Integer, MapLocation[]> senseNearbyIslandLocations(MapLocation center, int radiusSquared) throws GameActionException {
        assertNotNull(center);
        assertRadiusNonNegative(radiusSquared);

        int actualRadiusSquared = radiusSquared == -1 ? getType().visionRadiusSquared : Math.min(radiusSquared, getType().visionRadiusSquared);

        Island[] allSensedIslands = gameWorld.getAllIslandsWithinRadiusSquared(center, actualRadiusSquared);

        Map<Integer, MapLocation[]> islandLocations = new HashMap<Integer, MapLocation[]>();
        for (Island island : allSensedIslands) {
            List<MapLocation> validLocations = Arrays.asList(island.locations);
            validLocations.removeIf(loc -> !canSenseLocation(loc));

            if (validLocations.isEmpty()) {
                continue;
            }

            islandLocations.put(island.idx, validLocations.toArray(new MapLocation[validLocations.size()]));
        }

        return islandLocations;
    }

    private boolean canSenseIsland(Island island) {
        return Arrays.stream(island.locations).anyMatch(loc -> canSenseLocation(loc));
    }

    @Override
    public Team senseTeamOccupyingIsland(int islandIdx) throws GameActionException {
        Island island = gameWorld.getIsland(islandIdx);
        if (island == null || !canSenseIsland(island)) {
            throw new GameActionException(CANT_SENSE_THAT, "Cannot sense an island with that id");
        }

        return island.teamOwning;
    }

    @Override
    public int senseTurnsLeftToTurn(int islandIdx) throws GameActionException {
        Island island = gameWorld.getIsland(islandIdx);
        if (island == null || !canSenseIsland(island)) {
            throw new GameActionException(CANT_SENSE_THAT, "Cannot sense an island with that id");
        }

        return island.turnsLeftToRemoveAnchor;
    }

    @Override
    public Anchor senseAnchor(int islandIdx) throws GameActionException {
        Island island = gameWorld.getIsland(islandIdx);
        if (island == null || !canSenseIsland(island)) {
            throw new GameActionException(CANT_SENSE_THAT, "Cannot sense an island with that id");
        }

        return island.anchorPlanted;
    }

    // @Override
    // public Well[] senseNearbyWells() {
    //     return senseNearbyWells(null);
    // }

    // @Override
    // public Well[] senseNearbyWells(int radiusSquared) throws GameActionException {
    //     return senseNearbyWells(radiusSquared, null);
    // }

    // @Override
    // public Well[] senseNearbyWells(MapLocation center, int radiusSquared) throws GameActionException {
    //     return senseNearbyWells(center, radiusSquared, null);
    // }

    // @Override
    // public Well[] senseNearbyWells(ResourceType resourceType) {
    //     try {
    //         return senseNearbyWells(-1, resourceType);
    //     } catch (GameActionException e) {
    //         return new Well[0];
    //     }
    // }

    // @Override
    // public Well[] senseNearbyWells(int radiusSquared, ResourceType resourceType) throws GameActionException {
    //     assertRadiusNonNegative(radiusSquared);
    //     return senseNearbyWells(getLocation(), radiusSquared, resourceType);
    // }

    // @Override
    // public Well[] senseNearbyWells(MapLocation center, int radiusSquared, ResourceType resourceType) throws GameActionException {
    //     assertNotNull(center);
    //     assertRadiusNonNegative(radiusSquared);
    //     int actualRadiusSquared = radiusSquared == -1 ? getType().visionRadiusSquared : Math.min(radiusSquared, getType().visionRadiusSquared);

    //     // TODO update based on well implementation
    //     Well[] allSensedWells = gameWorld.getAllWellsWithinRadiusSquared(center, actualRadiusSquared);
    //     List<Well> validSensedWells = Arrays.asList(allSensedWells);
    //     validSensedWells.removeIf(well -> !canSenseLocation(well.getMapLocation()) ||
    //         (resourceType != null && well.getResourceType() != resourceType));

    //     return validSensedWells.toArray(new Well[validSensedWells.size()]);
    // }

    @Override
    public MapLocation adjacentLocation(Direction dir) {
        return getLocation().add(dir);
    }

    @Override
    public MapLocation[] getAllLocationsWithinRadiusSquared(MapLocation center, int radiusSquared) throws GameActionException {
        assertNotNull(center);
        if (radiusSquared < 0)
            throw new GameActionException(CANT_DO_THAT,
                    "Radius squared must be non-negative.");
        return this.gameWorld.getAllLocationsWithinRadiusSquared(center, Math.min(radiusSquared, getType().visionRadiusSquared));
    }

    // ***********************************
    // ****** READINESS METHODS **********
    // ***********************************

    private void assertIsActionReady() throws GameActionException {
        if (!this.robot.canActCooldown())
            throw new GameActionException(IS_NOT_READY,
                    "This robot's action cooldown has not expired.");
    }

    @Override
    public boolean isActionReady() {
        try {
            assertIsActionReady();
            return true;
        } catch (GameActionException e) { return false; }
    }

    @Override
    public int getActionCooldownTurns() {
        return this.robot.getActionCooldownTurns();
    }

    private void assertIsMovementReady() throws GameActionException {
        if (!this.robot.canMoveCooldown())
            throw new GameActionException(IS_NOT_READY,
                    "This robot's movement cooldown has not expired.");
    }

    @Override
    public boolean isMovementReady() {
        try {
            assertIsMovementReady();
            return true;
        } catch (GameActionException e) { return false; }
    }

    @Override
    public int getMovementCooldownTurns() {
        return this.robot.getMovementCooldownTurns();
    }

    // ***********************************
    // ****** MOVEMENT METHODS ***********
    // ***********************************

    private void assertCanMove(Direction dir) throws GameActionException {
        assertNotNull(dir);
        assertIsMovementReady();
        MapLocation loc = adjacentLocation(dir);
        if (!onTheMap(loc))
            throw new GameActionException(OUT_OF_RANGE,
                    "Can only move to locations on the map; " + loc + " is not on the map.");
        if (isLocationOccupied(loc))
            throw new GameActionException(CANT_MOVE_THERE,
                    "Cannot move to an occupied location; " + loc + " is occupied.");
        if (!this.gameWorld.isPassable(loc))
            throw new GameActionException(CANT_MOVE_THERE,
                    "Cannot move to an impassable location; " + loc + " is impassable.");
    }

    @Override
    public boolean canMove(Direction dir) {
        try {
            assertCanMove(dir);
            return true;
        } catch (GameActionException e) { return false; }
    }

    @Override
    public void move(Direction dir) throws GameActionException {
        assertCanMove(dir);
        MapLocation center = adjacentLocation(dir);
        this.gameWorld.moveRobot(getLocation(), center);
        this.robot.setLocation(center);
        // this has to happen after robot's location changed because rubble
        this.robot.addMovementCooldownTurns(getType().movementCooldown);
        this.gameWorld.getMatchMaker().addMoved(getID(), getLocation());
    }

    // ***********************************
    // ****** BUILDING/SPAWNING **********
    // ***********************************

    private void assertCanBuildRobot(RobotType type, MapLocation loc) throws GameActionException {
        assertNotNull(type);
        assertCanActLocation(loc);
        assertIsActionReady();

        if (getType() != RobotType.HEADQUARTERS)
            throw new GameActionException(CANT_DO_THAT,
                    "Robot is of type " + getType() + " which cannot build. Only headquarters can build.");
        for (ResourceType rType : ResourceType.values()) {
            //TODO: fix this
            if (this.robot.getResource(rType) < type.getBuildCost(rType)) {
                throw new GameActionException(NOT_ENOUGH_RESOURCE,
                        "Insufficient amount of " + rType);
            }
        }
        if (isLocationOccupied(loc)) {
            throw new GameActionException(CANT_MOVE_THERE,
                    "Cannot spawn to an occupied location; " + loc + " is occupied.");
        }
    }

    @Override
    public boolean canBuildRobot(RobotType type, MapLocation loc) {
        try {
            assertCanBuildRobot(type, loc);
            return true;
        } catch (GameActionException e) { return false; }
    }

    @Override
    public void buildRobot(RobotType type, MapLocation loc) throws GameActionException {
        assertCanBuildRobot(type, loc);
        this.robot.addActionCooldownTurns(getType().actionCooldown);
        Team team = getTeam();
        // TODO: update teamInfo counts if we need to do that
        // this.gameWorld.getTeamInfo().addLead(team, -type.buildCostLead);
        // this.gameWorld.getTeamInfo().addGold(team, -type.buildCostGold);
        int newId = this.gameWorld.spawnRobot(type, loc, team);
        this.gameWorld.getMatchMaker().addAction(getID(), Action.SPAWN_UNIT, newId);
    }

    // *****************************
    // **** COMBAT UNIT METHODS **** 
    // *****************************

    private void assertCanAttack(MapLocation loc) throws GameActionException {
        assertNotNull(loc);
        assertCanActLocation(loc);
        assertIsActionReady();
        if (!getType().canAttack())
            throw new GameActionException(CANT_DO_THAT,
                    "Robot is of type " + getType() + " which cannot attack.");
        InternalRobot bot = this.gameWorld.getRobot(loc);
        if (getType() == RobotType.CARRIER){
            int totalResources = getResourceAmount(ResourceType.ADAMANTIUM)+getResourceAmount(ResourceType.MANA)+getResourceAmount(ResourceType.ELIXIR);
            if (totalResources == 0)
                throw new GameActionException(CANT_DO_THAT,
                    "Robot is a carrier but has no inventory to attack with");
        }
        if (!(bot == null) && bot.getTeam() == getTeam()) {
            throw new GameActionException(CANT_DO_THAT,
                    "Robot is not on the enemy team.");
        }
    }

    @Override
    public boolean canAttack(MapLocation loc) {
        try {
            assertCanAttack(loc);
            return true;
        } catch (GameActionException e) { return false; }  
    }

    @Override
    public void attack(MapLocation loc) throws GameActionException {
        assertCanAttack(loc);
        this.robot.addActionCooldownTurns(getType().actionCooldown);
        InternalRobot bot = this.gameWorld.getRobot(loc);
        this.robot.attack(bot);
    }

    // ***********************
    // **** MINER METHODS **** 
    // ***********************

<<<<<<< HEAD
    // TODO: still working on wells

    // private boolean isWell(MapLocation loc) {
    //     //TODO checks if the location is a well
    //     return this.gameWorld.isWell(loc);
    // }

    // private boolean isHeadquarter(MapLocation loc){
    //     //TODO checks if the location is a headquarter
    //     return this.gameWorld.isHeadquarters(loc);

    // }

    // private void assertCanTransferResource(MapLocation loc, ResourceType type, int amount) throws GameActionException {
    //     assertNotNull(loc);
    //     assertCanActLocation(loc);
    //     assertIsActionReady();

    //     if(getType() != RobotType.CARRIER)
    //         throw new GameActionException(CANT_DO_THAT, "This robot is not a carrier");
    //     if(amount > 0 && this.robot.getInventory().getResource(type) < amount) // Carrier is transfering to another location
    //         throw new GameActionException(CANT_DO_THAT, "Carrier does not have enough of that resource");
    //     if(amount < 0 && this.robot.getInventory().canAdd(-1*amount)) // Carrier is picking up the resource from another location (probably headquarters)
    //         throw new GameActionException(CANT_DO_THAT, "Carrier does not have enough capacity to collect the resource");
    //     if(!isWell(loc) && !isHeadquarter(loc))
    //         throw new GameActionException(CANT_DO_THAT, "Cannot transfer to a location that is not a well or a headquarter");
    // }

    // @Override
    // public boolean canTransferAd(MapLocation loc, int amount){
    //     try {
    //         assertCanTransferResource(loc, ResourceType.ADAMANTIUM, amount);
    //         return true;
    //     } catch(GameActionException e) {return false;}
    // }

    // @Override
    // public void transferAd(MapLocation loc, int amount) throws GameActionException {
    //     assertCanTransferResource(loc, ResourceType.ADAMANTIUM, amount);
    //     this.robot.addActionCooldownTurns(getType().actionCooldown);
    //     Inventory robotInv = this.robot.getInventory();
    //     if(isWell(loc)){
    //         Inventory wellInv = this.gameWorld.getWell(loc).getInventory();
    //         wellInv.addAdamantium(amount);
    //         robotInv.addAdamantium(-amount);
    //     }
    //     else if(isHeadquarter(loc)){
    //         Inventory headquarterInv = this.gameWorld.getHeadquarter(loc).getInventory();
    //         headquarterInv.addAdamantium(amount);
    //     }
    //     this.gameWorld.getMatchMaker().addAction(getID(), Action.MINE_LEAD, locationToInt(loc));
    //     //TODO update addAction once we have new action types!
    // }

    // @Override
    // public boolean canTransferMn(MapLocation loc, int amount){
    //     try {
    //         assertCanTransferResource(loc, ResourceType.MANA, amount);
    //         return true;
    //     } catch(GameActionException e) {return false;}
    // }

    // @Override
    // public void transferMn(MapLocation loc, int amount) throws GameActionException {
    //     assertCanTransferResource(loc, ResourceType.MANA, amount);
    //     this.robot.addActionCooldownTurns(getType().actionCooldown);
    //     Inventory robotInv = this.robot.getInventory();
    //     if(isWell(loc)){
    //         Inventory wellInv = this.gameWorld.getWell(loc).getInventory();
    //         wellInv.addMana(amount);
    //         robotInv.addMana(-amount);
    //     }
    //     else if(isHeadquarter(loc)){
    //         Inventory headquarterInv = this.gameWorld.getHeadquarter(loc).getInventory();
    //         headquarterInv.addMana(amount);
    //     }
    //     this.gameWorld.getMatchMaker().addAction(getID(), Action.MINE_LEAD, locationToInt(loc));
    //     //TODO update addAction once we have new action types!
    // }

    // @Override
    // public boolean canTransferEx(MapLocation loc, int amount){
    //     try {
    //         assertCanTransferResource(loc, ResourceType.ELIXIR, amount);
    //         return true;
    //     } catch(GameActionException e) {return false;}
    // }

    // @Override
    // public void transferEx(MapLocation loc, int amount) throws GameActionException {
    //     assertCanTransferResource(loc, ResourceType.ELIXIR, amount);
    //     this.robot.addActionCooldownTurns(getType().actionCooldown);
    //     Inventory robotInv = this.robot.getInventory();
    //     if(isWell(loc)){
    //         Inventory wellInv = this.gameWorld.getWell(loc).getInventory();
    //         wellInv.addElixir(amount);
    //         robotInv.addElixir(-amount);
    //     }
    //     else if(isHeadquarter(loc)){
    //         Inventory headquarterInv = this.gameWorld.getHeadquarter(loc).getInventory();
    //         headquarterInv.addElixir(amount);
    //     }
    //     this.gameWorld.getMatchMaker().addAction(getID(), Action.MINE_LEAD, locationToInt(loc));
    //     //TODO update addAction once we have new action types!
    // }

    // private void assertCanCollectResource(MapLocation loc, int amount) throws GameActionException {
    //     assertNotNull(loc);
    //     assertCanActLocation(loc);
    //     assertIsActionReady();
    //     if (getType() != RobotType.CARRIER)
    //         throw new GameActionException(CANT_DO_THAT,
    //                 "Robot is of type " + getType() + " which cannot collect.");
    //     if (!isWell(loc))
    //         throw new GameActionException(CANT_DO_THAT, 
    //                 "Location is not a well");
    //     int rate = this.gameWorld.getWell(loc).isUpgraded() ? 2:4;
    //     if (amount > rate)
    //         throw new GameActionException(CANT_DO_THAT, 
    //                 "Amount is higher than rate");
    //     if (!this.robot.getInventory().canAdd(amount))
    //         throw new GameActionException(CANT_DO_THAT, 
    //                 "Exceeded robot's carrying capacity");

    // }   

    // @Override
    // public boolean canCollectResource(MapLocation loc, int amount){
    //     try {
    //         assertCanCollectResource(loc, amount);
    //         return true;
    //     } catch (GameActionException e) { return false; }  
    // }

    // @Override
    // public void collectResource(MapLocation loc, int amount) throws GameActionException {
    //     assertCanCollectResource(loc, amount);
    //     this.robot.addActionCooldownTurns(getType().actionCooldown);
    
    //     // For methods below, Inventory class would have to first be implemented
    //     // --> Inventory would have methods such as canAdd() and add[ResourceName](amount)
    //     // Also assuming that ResourceType is a class tht returns an enum
    //     // --> Would check to see what resources a well holds

    //     Inventory robotInv = this.robot.getInventory();

    //     if (gameWorld.getWell().getType(loc) == ResourceType.ELIXIR)
    //         robotInv.addElixir(amount);
    //     else if (gameWorld.getWell().getType(loc) == ResourceType.MANA)
    //         robotInv.addMana(amount);
    //     else
    //         robotInv.addAdamantium(amount);
=======
    private boolean isWell(MapLocation loc) {
        //TODO checks if the location is a well
    }

    private boolean isHeadquarter(MapLocation loc){
        //TODO checks if the location is a headquarter
    }

    private void assertCanTransferResource(MapLocation loc, ResourceType type, int amount) throws GameActionException {
        assertNotNull(loc);
        assertCanActLocation(loc);
        assertIsActionReady();

        if(getType() != RobotType.CARRIER)
            throw new GameActionException(CANT_DO_THAT, "This robot is not a carrier");
        if(amount > 0 && this.robot.getResource(type) < amount) // Carrier is transfering to another location
            throw new GameActionException(CANT_DO_THAT, "Carrier does not have enough of that resource");
        if(amount < 0 && this.robot.getInventory.canAdd(-1*amount)) // Carrier is picking up the resource from another location (probably headquarters)
            throw new GameActionException(CANT_DO_THAT, "Carrier does not have enough capacity to collect the resource");
        if(!isWell(loc) && !isHeadquarter(loc))
            throw new GameActionException(CANT_DO_THAT, "Cannot transfer to a location that is not a well or a headquarter");
    }

    @Override
    public boolean canTransferAd(MapLocation loc, int amount){
        try {
            assertCanTransferResource(loc, ResourceType.ADAMANTIUM, amount);
            return true;
        } catch(GameActionException e) {return false;}
    }

    @Override
    public void transferAd(MapLocation loc, int amount) throws GameActionException {
        assertCanTransferResource(loc, ResourceType.ADAMANTIUM, amount);
        this.robot.addActionCooldownTurns(getType().actionCooldown);
        Inventory robotInv = this.robot.getInventory();
        if(isWell(loc)){
            Well well = this.gameWorld.getWell(loc);
            well.addAdamantium(amount);
            robotInv.addAdamantium(-amount);
        }
        else if(isHeadquarter(loc)){
            Inventory headquarterInv = this.gameWorld.getHeadquarter(loc).getInventory();
            headquarterInv.addAdamantium(amount);
        }
        this.gameWorld.getMatchMaker().addAction(getID(), Action.MINE_LEAD, locationToInt(loc));
        //TODO update addAction once we have new action types!
    }

    @Override
    public boolean canTransferMn(MapLocation loc, int amount){
        try {
            assertCanTransferResource(loc, ResourceType.MANA, amount);
            return true;
        } catch(GameActionException e) {return false;}
    }

    @Override
    public void transferMn(MapLocation loc, int amount) throws GameActionException {
        assertCanTransferResource(loc, ResourceType.MANA, amount);
        this.robot.addActionCooldownTurns(getType().actionCooldown);
        Inventory robotInv = this.robot.getInventory();
        if(isWell(loc)){
            Well well = this.gameWorld.getWell(loc);
            well.addMana(amount);
            robotInv.addMana(-amount);
        }
        else if(isHeadquarter(loc)){
            Inventory headquarterInv = this.gameWorld.getHeadquarter(loc).getInventory();
            headquarterInv.addMana(amount);
        }
        this.gameWorld.getMatchMaker().addAction(getID(), Action.MINE_LEAD, locationToInt(loc));
        //TODO update addAction once we have new action types!
    }

    @Override
    public boolean canTransferEx(MapLocation loc, int amount){
        try {
            assertCanTransferResource(loc, ResourceType.ELIXIR, amount);
            return true;
        } catch(GameActionException e) {return false;}
    }

    @Override
    public void transferEx(MapLocation loc, int amount) throws GameActionException {
        assertCanTransferResource(loc, ResourceType.ELIXIR, amount);
        this.robot.addActionCooldownTurns(getType().actionCooldown);
        Inventory robotInv = this.robot.getInventory();
        if(isWell(loc)){
            Well well = this.gameWorld.getWell(loc);
            well.addElixir(amount);
            robotInv.addElixir(-amount);
        }
        else if(isHeadquarter(loc)){
            Inventory headquarterInv = this.gameWorld.getHeadquarter(loc).getInventory();
            headquarterInv.addElixir(amount);
        }
        this.gameWorld.getMatchMaker().addAction(getID(), Action.MINE_LEAD, locationToInt(loc));
        //TODO update addAction once we have new action types!
    }

    private void assertCanCollectResource(MapLocation loc, int amount) throws GameActionException {
        assertNotNull(loc);
        assertCanActLocation(loc);
        assertIsActionReady();
        if (getType() != RobotType.CARRIER)
            throw new GameActionException(CANT_DO_THAT,
                    "Robot is of type " + getType() + " which cannot collect.");
        if (!isWell(loc))
            throw new GameActionException(CANT_DO_THAT, 
                    "Location is not a well");
        int rate = this.gameWorld.getWell(loc).isUpgraded() ? 2:4;
        if (amount > rate)
            throw new GameActionException(CANT_DO_THAT, 
                    "Amount is higher than rate");
        if (!this.robot.getInventory().canAdd(amount))
            throw new GameActionException(CANT_DO_THAT, 
                    "Exceeded robot's carrying capacity");

    }   

    @Override
    public boolean canCollectResource(MapLocation loc, int amount){
        try {
            assertCanCollectResource(loc, amount);
            return true;
        } catch (GameActionException e) { return false; }  
    }

    @Override
    public void collectResource(MapLocation loc, int amount) throws GameActionException {
        assertCanCollectResource(loc, amount);
        this.robot.addActionCooldownTurns(getType().actionCooldown);
    
        // For methods below, Inventory class would have to first be implemented
        // --> Inventory would have methods such as canAdd() and add[ResourceName](amount)
        // Also assuming that ResourceType is a class tht returns an enum
        // --> Would check to see what resources a well holds

        Inventory robotInv = this.robot.getInventory();

        if (gameWorld.getWell(loc).getResourceType() == ResourceType.ELIXIR)
            robotInv.addElixir(amount);
        else if (gameWorld.getWell(loc).getResourceType() == ResourceType.MANA)
            robotInv.addMana(amount);
        else
            robotInv.addAdamantium(amount);
>>>>>>> 623481be
    
    //     // Will need to update this last line
    //     this.gameWorld.getMatchMaker().addAction(getID(), Action.MINE_GOLD, locationToInt(loc));
    // }

    // ***********************************
    // ****** COMMUNICATION METHODS ****** 
    // ***********************************

    private void assertValidIndex(int index) throws GameActionException {
        if (index < 0 || index >= GameConstants.SHARED_ARRAY_LENGTH)
            throw new GameActionException(CANT_DO_THAT, "You can't access this index as it is not within the shared array.");
    }

    private void assertValidValue(int value) throws GameActionException {
        if (value < 0 || value > GameConstants.MAX_SHARED_ARRAY_VALUE)
            throw new GameActionException(CANT_DO_THAT, "You can't write this value to the shared array " +
                "as it is not within the range of allowable values: [0, " + GameConstants.MAX_SHARED_ARRAY_VALUE + "].");
    }

    @Override
    public int readSharedArray(int index) throws GameActionException {
        assertValidIndex(index);
        return this.gameWorld.getTeamInfo().readSharedArray(getTeam(), index);
    }


    //TODO: not yet implemented
    @Override
    public boolean canWriteSharedArray() {
        return true;
    }

    @Override
    public void writeSharedArray(int index, int value) throws GameActionException {
        assertValidIndex(index);
        assertValidValue(value);
        this.gameWorld.getTeamInfo().writeSharedArray(getTeam(), index, value);
    }

    // ***********************************
    // ****** OTHER ACTION METHODS *******
    // ***********************************

    @Override
    public void disintegrate() {
        throw new RobotDeathException();
    }

    @Override
    public void resign() {
        Team team = getTeam();
        gameWorld.getObjectInfo().eachRobot((robot) -> {
            if (robot.getTeam() == team) {
                gameWorld.destroyRobot(robot.getID());
            }
            return true;
        });
    }

    // ***********************************
    // ******** DEBUG METHODS ************
    // ***********************************

    @Override
    public void setIndicatorString(String string) {
        if (string.length() > GameConstants.INDICATOR_STRING_MAX_LENGTH) {
            string = string.substring(0, GameConstants.INDICATOR_STRING_MAX_LENGTH);
        }
        this.robot.setIndicatorString(string);
    }

    @Override
    public void setIndicatorDot(MapLocation loc, int red, int green, int blue) {
        assertNotNull(loc);
        this.gameWorld.getMatchMaker().addIndicatorDot(getID(), loc, red, green, blue);
    }

    @Override
    public void setIndicatorLine(MapLocation startLoc, MapLocation endLoc, int red, int green, int blue) {
        assertNotNull(startLoc);
        assertNotNull(endLoc);
        this.gameWorld.getMatchMaker().addIndicatorLine(getID(), startLoc, endLoc, red, green, blue);
    }
}<|MERGE_RESOLUTION|>--- conflicted
+++ resolved
@@ -510,7 +510,7 @@
                     "Robot is of type " + getType() + " which cannot build. Only headquarters can build.");
         for (ResourceType rType : ResourceType.values()) {
             //TODO: fix this
-            if (this.robot.getResource(rType) < type.getBuildCost(rType)) {
+            if (getResourceAmount(rType) < type.getBuildCost(rType)) {
                 throw new GameActionException(NOT_ENOUGH_RESOURCE,
                         "Insufficient amount of " + rType);
             }
@@ -585,166 +585,17 @@
     // **** MINER METHODS **** 
     // ***********************
 
-<<<<<<< HEAD
     // TODO: still working on wells
 
-    // private boolean isWell(MapLocation loc) {
-    //     //TODO checks if the location is a well
-    //     return this.gameWorld.isWell(loc);
-    // }
-
-    // private boolean isHeadquarter(MapLocation loc){
-    //     //TODO checks if the location is a headquarter
-    //     return this.gameWorld.isHeadquarters(loc);
-
-    // }
-
-    // private void assertCanTransferResource(MapLocation loc, ResourceType type, int amount) throws GameActionException {
-    //     assertNotNull(loc);
-    //     assertCanActLocation(loc);
-    //     assertIsActionReady();
-
-    //     if(getType() != RobotType.CARRIER)
-    //         throw new GameActionException(CANT_DO_THAT, "This robot is not a carrier");
-    //     if(amount > 0 && this.robot.getInventory().getResource(type) < amount) // Carrier is transfering to another location
-    //         throw new GameActionException(CANT_DO_THAT, "Carrier does not have enough of that resource");
-    //     if(amount < 0 && this.robot.getInventory().canAdd(-1*amount)) // Carrier is picking up the resource from another location (probably headquarters)
-    //         throw new GameActionException(CANT_DO_THAT, "Carrier does not have enough capacity to collect the resource");
-    //     if(!isWell(loc) && !isHeadquarter(loc))
-    //         throw new GameActionException(CANT_DO_THAT, "Cannot transfer to a location that is not a well or a headquarter");
-    // }
-
-    // @Override
-    // public boolean canTransferAd(MapLocation loc, int amount){
-    //     try {
-    //         assertCanTransferResource(loc, ResourceType.ADAMANTIUM, amount);
-    //         return true;
-    //     } catch(GameActionException e) {return false;}
-    // }
-
-    // @Override
-    // public void transferAd(MapLocation loc, int amount) throws GameActionException {
-    //     assertCanTransferResource(loc, ResourceType.ADAMANTIUM, amount);
-    //     this.robot.addActionCooldownTurns(getType().actionCooldown);
-    //     Inventory robotInv = this.robot.getInventory();
-    //     if(isWell(loc)){
-    //         Inventory wellInv = this.gameWorld.getWell(loc).getInventory();
-    //         wellInv.addAdamantium(amount);
-    //         robotInv.addAdamantium(-amount);
-    //     }
-    //     else if(isHeadquarter(loc)){
-    //         Inventory headquarterInv = this.gameWorld.getHeadquarter(loc).getInventory();
-    //         headquarterInv.addAdamantium(amount);
-    //     }
-    //     this.gameWorld.getMatchMaker().addAction(getID(), Action.MINE_LEAD, locationToInt(loc));
-    //     //TODO update addAction once we have new action types!
-    // }
-
-    // @Override
-    // public boolean canTransferMn(MapLocation loc, int amount){
-    //     try {
-    //         assertCanTransferResource(loc, ResourceType.MANA, amount);
-    //         return true;
-    //     } catch(GameActionException e) {return false;}
-    // }
-
-    // @Override
-    // public void transferMn(MapLocation loc, int amount) throws GameActionException {
-    //     assertCanTransferResource(loc, ResourceType.MANA, amount);
-    //     this.robot.addActionCooldownTurns(getType().actionCooldown);
-    //     Inventory robotInv = this.robot.getInventory();
-    //     if(isWell(loc)){
-    //         Inventory wellInv = this.gameWorld.getWell(loc).getInventory();
-    //         wellInv.addMana(amount);
-    //         robotInv.addMana(-amount);
-    //     }
-    //     else if(isHeadquarter(loc)){
-    //         Inventory headquarterInv = this.gameWorld.getHeadquarter(loc).getInventory();
-    //         headquarterInv.addMana(amount);
-    //     }
-    //     this.gameWorld.getMatchMaker().addAction(getID(), Action.MINE_LEAD, locationToInt(loc));
-    //     //TODO update addAction once we have new action types!
-    // }
-
-    // @Override
-    // public boolean canTransferEx(MapLocation loc, int amount){
-    //     try {
-    //         assertCanTransferResource(loc, ResourceType.ELIXIR, amount);
-    //         return true;
-    //     } catch(GameActionException e) {return false;}
-    // }
-
-    // @Override
-    // public void transferEx(MapLocation loc, int amount) throws GameActionException {
-    //     assertCanTransferResource(loc, ResourceType.ELIXIR, amount);
-    //     this.robot.addActionCooldownTurns(getType().actionCooldown);
-    //     Inventory robotInv = this.robot.getInventory();
-    //     if(isWell(loc)){
-    //         Inventory wellInv = this.gameWorld.getWell(loc).getInventory();
-    //         wellInv.addElixir(amount);
-    //         robotInv.addElixir(-amount);
-    //     }
-    //     else if(isHeadquarter(loc)){
-    //         Inventory headquarterInv = this.gameWorld.getHeadquarter(loc).getInventory();
-    //         headquarterInv.addElixir(amount);
-    //     }
-    //     this.gameWorld.getMatchMaker().addAction(getID(), Action.MINE_LEAD, locationToInt(loc));
-    //     //TODO update addAction once we have new action types!
-    // }
-
-    // private void assertCanCollectResource(MapLocation loc, int amount) throws GameActionException {
-    //     assertNotNull(loc);
-    //     assertCanActLocation(loc);
-    //     assertIsActionReady();
-    //     if (getType() != RobotType.CARRIER)
-    //         throw new GameActionException(CANT_DO_THAT,
-    //                 "Robot is of type " + getType() + " which cannot collect.");
-    //     if (!isWell(loc))
-    //         throw new GameActionException(CANT_DO_THAT, 
-    //                 "Location is not a well");
-    //     int rate = this.gameWorld.getWell(loc).isUpgraded() ? 2:4;
-    //     if (amount > rate)
-    //         throw new GameActionException(CANT_DO_THAT, 
-    //                 "Amount is higher than rate");
-    //     if (!this.robot.getInventory().canAdd(amount))
-    //         throw new GameActionException(CANT_DO_THAT, 
-    //                 "Exceeded robot's carrying capacity");
-
-    // }   
-
-    // @Override
-    // public boolean canCollectResource(MapLocation loc, int amount){
-    //     try {
-    //         assertCanCollectResource(loc, amount);
-    //         return true;
-    //     } catch (GameActionException e) { return false; }  
-    // }
-
-    // @Override
-    // public void collectResource(MapLocation loc, int amount) throws GameActionException {
-    //     assertCanCollectResource(loc, amount);
-    //     this.robot.addActionCooldownTurns(getType().actionCooldown);
-    
-    //     // For methods below, Inventory class would have to first be implemented
-    //     // --> Inventory would have methods such as canAdd() and add[ResourceName](amount)
-    //     // Also assuming that ResourceType is a class tht returns an enum
-    //     // --> Would check to see what resources a well holds
-
-    //     Inventory robotInv = this.robot.getInventory();
-
-    //     if (gameWorld.getWell().getType(loc) == ResourceType.ELIXIR)
-    //         robotInv.addElixir(amount);
-    //     else if (gameWorld.getWell().getType(loc) == ResourceType.MANA)
-    //         robotInv.addMana(amount);
-    //     else
-    //         robotInv.addAdamantium(amount);
-=======
     private boolean isWell(MapLocation loc) {
         //TODO checks if the location is a well
+        return this.gameWorld.isWell(loc);
     }
 
     private boolean isHeadquarter(MapLocation loc){
         //TODO checks if the location is a headquarter
+        return this.gameWorld.isHeadquarters(loc);
+
     }
 
     private void assertCanTransferResource(MapLocation loc, ResourceType type, int amount) throws GameActionException {
@@ -754,9 +605,9 @@
 
         if(getType() != RobotType.CARRIER)
             throw new GameActionException(CANT_DO_THAT, "This robot is not a carrier");
-        if(amount > 0 && this.robot.getResource(type) < amount) // Carrier is transfering to another location
+        if(amount > 0 && getResourceAmount(type) < amount) // Carrier is transfering to another location
             throw new GameActionException(CANT_DO_THAT, "Carrier does not have enough of that resource");
-        if(amount < 0 && this.robot.getInventory.canAdd(-1*amount)) // Carrier is picking up the resource from another location (probably headquarters)
+        if(amount < 0 && this.robot.canAdd(-1*amount)) // Carrier is picking up the resource from another location (probably headquarters)
             throw new GameActionException(CANT_DO_THAT, "Carrier does not have enough capacity to collect the resource");
         if(!isWell(loc) && !isHeadquarter(loc))
             throw new GameActionException(CANT_DO_THAT, "Cannot transfer to a location that is not a well or a headquarter");
@@ -771,73 +622,47 @@
     }
 
     @Override
+    public boolean canTransferMn(MapLocation loc, int amount){
+        try {
+            assertCanTransferResource(loc, ResourceType.MANA, amount);
+            return true;
+        } catch(GameActionException e) {return false;}
+    }
+
+    @Override
+    public boolean canTransferEx(MapLocation loc, int amount){
+        try {
+            assertCanTransferResource(loc, ResourceType.ELIXIR, amount);
+            return true;
+        } catch(GameActionException e) {return false;}
+    }
+
+    public void transferResource(ResourceType rType, MapLocation loc, int amount) throws GameActionException {
+        assertCanTransferResource(loc, rType, amount);
+        this.robot.addActionCooldownTurns(getType().actionCooldown);
+        if(isWell(loc)){
+            this.gameWorld.getWell(loc).addResourceAmount(rType, amount);
+            this.robot.addResourceAmount(rType, -amount);
+        }
+        else if(isHeadquarter(loc)){
+            this.gameWorld.getRobot(loc).addResourceAmount(rType, amount);
+        }
+        //TODO update addAction once we have new action types!
+    }
+
+    @Override
     public void transferAd(MapLocation loc, int amount) throws GameActionException {
-        assertCanTransferResource(loc, ResourceType.ADAMANTIUM, amount);
-        this.robot.addActionCooldownTurns(getType().actionCooldown);
-        Inventory robotInv = this.robot.getInventory();
-        if(isWell(loc)){
-            Well well = this.gameWorld.getWell(loc);
-            well.addAdamantium(amount);
-            robotInv.addAdamantium(-amount);
-        }
-        else if(isHeadquarter(loc)){
-            Inventory headquarterInv = this.gameWorld.getHeadquarter(loc).getInventory();
-            headquarterInv.addAdamantium(amount);
-        }
-        this.gameWorld.getMatchMaker().addAction(getID(), Action.MINE_LEAD, locationToInt(loc));
-        //TODO update addAction once we have new action types!
-    }
-
-    @Override
-    public boolean canTransferMn(MapLocation loc, int amount){
-        try {
-            assertCanTransferResource(loc, ResourceType.MANA, amount);
-            return true;
-        } catch(GameActionException e) {return false;}
+        transferResource(ResourceType.ADAMANTIUM, loc, amount);
     }
 
     @Override
     public void transferMn(MapLocation loc, int amount) throws GameActionException {
-        assertCanTransferResource(loc, ResourceType.MANA, amount);
-        this.robot.addActionCooldownTurns(getType().actionCooldown);
-        Inventory robotInv = this.robot.getInventory();
-        if(isWell(loc)){
-            Well well = this.gameWorld.getWell(loc);
-            well.addMana(amount);
-            robotInv.addMana(-amount);
-        }
-        else if(isHeadquarter(loc)){
-            Inventory headquarterInv = this.gameWorld.getHeadquarter(loc).getInventory();
-            headquarterInv.addMana(amount);
-        }
-        this.gameWorld.getMatchMaker().addAction(getID(), Action.MINE_LEAD, locationToInt(loc));
-        //TODO update addAction once we have new action types!
-    }
-
-    @Override
-    public boolean canTransferEx(MapLocation loc, int amount){
-        try {
-            assertCanTransferResource(loc, ResourceType.ELIXIR, amount);
-            return true;
-        } catch(GameActionException e) {return false;}
+        transferResource(ResourceType.MANA, loc, amount);
     }
 
     @Override
     public void transferEx(MapLocation loc, int amount) throws GameActionException {
-        assertCanTransferResource(loc, ResourceType.ELIXIR, amount);
-        this.robot.addActionCooldownTurns(getType().actionCooldown);
-        Inventory robotInv = this.robot.getInventory();
-        if(isWell(loc)){
-            Well well = this.gameWorld.getWell(loc);
-            well.addElixir(amount);
-            robotInv.addElixir(-amount);
-        }
-        else if(isHeadquarter(loc)){
-            Inventory headquarterInv = this.gameWorld.getHeadquarter(loc).getInventory();
-            headquarterInv.addElixir(amount);
-        }
-        this.gameWorld.getMatchMaker().addAction(getID(), Action.MINE_LEAD, locationToInt(loc));
-        //TODO update addAction once we have new action types!
+        transferResource(ResourceType.ELIXIR, loc, amount);
     }
 
     private void assertCanCollectResource(MapLocation loc, int amount) throws GameActionException {
@@ -858,7 +683,7 @@
             throw new GameActionException(CANT_DO_THAT, 
                     "Exceeded robot's carrying capacity");
 
-    }   
+    }     
 
     @Override
     public boolean canCollectResource(MapLocation loc, int amount){
@@ -886,11 +711,10 @@
             robotInv.addMana(amount);
         else
             robotInv.addAdamantium(amount);
->>>>>>> 623481be
     
     //     // Will need to update this last line
     //     this.gameWorld.getMatchMaker().addAction(getID(), Action.MINE_GOLD, locationToInt(loc));
-    // }
+    }
 
     // ***********************************
     // ****** COMMUNICATION METHODS ****** 
