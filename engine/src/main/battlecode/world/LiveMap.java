package battlecode.world;

import battlecode.common.*;

import java.util.*;

/**
 * The class represents the map in the game world on which
 * objects interact.
 *
 * This class is STATIC and immutable. It reflects the initial
 * condition of the map. All changes to the map are reflected in GameWorld.
 *
 * It is named LiveMap to distinguish it from a battlecode.schema.GameMap,
 * which represents a serialized LiveMap.
 */
public strictfp class LiveMap {

    /**
     * The width and height of the map.
     */
    private final int width, height;

    /**
     * The coordinates of the origin
     */
    private final MapLocation origin;

    /**
     * The symmetry of the map.
     */
    private final MapSymmetry symmetry;

    /**
     * Factor to multiply cooldowns by.
     */
    private int[] rubbleArray;

    /**
     * How much lead is on each square.
     */
    private final int[] leadArray;

    /**
     * The random seed contained in the map file.
     */
    private final int seed;

    /**
     * The maximum number of rounds in the game.
     */
    private final int rounds;

    /**
     * The name of the map.
     */
    private final String mapName;

    /**
     * List of anomalies that will occur at certain rounds.
     */
    private final AnomalyScheduleEntry[] anomalySchedule;

    /**
     * Index of next anomaly to occur (excluding Singularity which always occurs).
     */
    private int nextAnomalyIndex;


    /**
     * Array of wells, null if there is no well at that location on the map
     */
    private Well[] wellArray;


    /**
     * The bodies to spawn on the map; MapLocations are in world space -
     * i.e. in game correct MapLocations that need to have the origin
     * subtracted from them to be used to index into the map arrays.
     */
    private final RobotInfo[] initialBodies; // only contains Archons

    

    public LiveMap(int width,
                   int height,
                   MapLocation origin,
                   int seed,
                   int rounds,
                   String mapName,
                   RobotInfo[] initialBodies) {
        this.width = width;
        this.height = height;
        this.origin = origin;
        this.seed = seed;
        this.rounds = rounds;
        this.mapName = mapName;
        this.symmetry = MapSymmetry.ROTATIONAL;
        this.initialBodies = Arrays.copyOf(initialBodies, initialBodies.length);
        this.rubbleArray = new int[width * height];
        Arrays.fill(this.rubbleArray, 1); // default cooldown factor is 1
        this.leadArray = new int[width * height]; // TODO: we guarantee there to be lead within vision range of archons

        this.anomalySchedule = new AnomalyScheduleEntry[0];
        this.nextAnomalyIndex = 0;

        // invariant: bodies is sorted by id
        Arrays.sort(this.initialBodies, (a, b) -> Integer.compare(a.getID(), b.getID()));
    }

    public LiveMap(int width,
                   int height,
                   MapLocation origin,
                   int seed,
                   int rounds,
                   String mapName,
                   MapSymmetry symmetry,
                   RobotInfo[] initialBodies,
                   int[] rubbleArray,
                   int[] leadArray,
                   Well[] wellArray,
                   AnomalyScheduleEntry[] anomalySchedule) {
        this.width = width;
        this.height = height;
        this.origin = origin;
        this.seed = seed;
        this.rounds = rounds;
        this.mapName = mapName;
        this.symmetry = symmetry;
        this.initialBodies = Arrays.copyOf(initialBodies, initialBodies.length);
        this.rubbleArray = new int[rubbleArray.length];
        for (int i = 0; i < rubbleArray.length; i++) {
            this.rubbleArray[i] = rubbleArray[i];
        }
        this.leadArray = new int[leadArray.length];
        for (int i = 0; i < leadArray.length; i++) {
            this.leadArray[i] = leadArray[i];
        }

        for (int i = 0; i < wellArray.length; i++) {
            this.wellArray[i] = wellArray[i];
        }

        this.anomalySchedule = new AnomalyScheduleEntry[anomalySchedule.length];
        for (int i = 0; i < anomalySchedule.length; i++) {
            this.anomalySchedule[i] = anomalySchedule[i];
        }
        this.nextAnomalyIndex = 0;

        // invariant: bodies is sorted by id
        Arrays.sort(this.initialBodies, (a, b) -> Integer.compare(a.getID(), b.getID()));
    }

    /**
     * Creates a deep copy of the input LiveMap, except initial bodies.
     *
     * @param gm the LiveMap to copy.
     */
    public LiveMap(LiveMap gm) {
        this(gm.width, gm.height, gm.origin, gm.seed, gm.rounds, gm.mapName, gm.symmetry,
             gm.initialBodies, gm.rubbleArray, gm.leadArray,gm.wellArray, gm.anomalySchedule);
    }

    @Override
    public boolean equals(Object o) {
        if (!(o instanceof LiveMap)) return false;
        return this.equals((LiveMap) o);
    }

    /**
     * Returns whether two GameMaps are equal.
     *
     * @param other the other map to compare to
     * @return whether the two maps are equivalent
     */
    public boolean equals(LiveMap other) {
        if (this.rounds != other.rounds) return false;
        if (this.width != other.width) return false;
        if (this.height != other.height) return false;
        if (this.seed != other.seed) return false;
        if (!this.mapName.equals(other.mapName)) return false;
        if (!this.origin.equals(other.origin)) return false;
        if (!Arrays.equals(this.rubbleArray, other.rubbleArray)) return false;
        if (!Arrays.equals(this.leadArray, other.leadArray)) return false;
        if (!Arrays.equals(this.anomalySchedule, other.anomalySchedule)) return false;
        return Arrays.equals(this.initialBodies, other.initialBodies);
    }

    @Override
    public int hashCode() {
        int result = width;
        result = 31 * result + height;
        result = 31 * result + origin.hashCode();
        result = 31 * result + seed;
        result = 31 * result + rounds;
        result = 31 * result + mapName.hashCode();
        result = 31 * result + Arrays.hashCode(rubbleArray);
        result = 31 * result + Arrays.hashCode(leadArray);
        result = 31 * result + Arrays.hashCode(anomalySchedule);
        result = 31 * result + Arrays.hashCode(initialBodies);
        return result;
    }

    /**
     * Returns the width of this map.
     *
     * @return the width of this map.
     */
    public int getWidth() {
        return width;
    }

    /**
     * Returns the height of the map.
     *
     * @return the height of the map
     */
    public int getHeight() {
        return height;
    }

    /**
     * Returns the name of the map.
     *
     * @return the name of the map
     */
    public String getMapName() {
        return mapName;
    }

    /**
     * Returns the symmetry of the map.
     *
     * @return the symmetry of the map
     */
    public MapSymmetry getSymmetry() {
        return symmetry;
    }

    /**
     * Determines whether or not the location at the specified
     * coordinates is on the map. The coordinate should be a shifted one
     * (takes into account the origin). Assumes grid format (0 <= x < width).
     *
     * @param x the (shifted) x-coordinate of the location
     * @param y the (shifted) y-coordinate of the location
     * @return true if the given coordinates are on the map,
     *         false if they're not
     */
    private boolean onTheMap(int x, int y) {
        return (x >= origin.x && y >= origin.y && x < origin.x + width && y < origin.y + height);
    }

    /**
     * Determines whether or not the specified location is on the map.
     *
     * @param loc the MapLocation to test
     * @return true if the given location is on the map,
     *         false if it's not
     */
    public boolean onTheMap(MapLocation loc) {
        return onTheMap(loc.x, loc.y);
    }

    /**
     * Determines whether or not the specified circle is completely on the map.
     *
     * @param loc the center of the circle
     * @param radius the radius of the circle
     * @return true if the given circle is on the map,
     *         false if it's not
     */
    public boolean onTheMap(MapLocation loc, int radius) {
        return (onTheMap(loc.translate(-radius, 0)) &&
                onTheMap(loc.translate(radius, 0)) &&
                onTheMap(loc.translate(0, -radius)) &&
                onTheMap(loc.translate(0, radius)));
    }

    /**
     * Get a list of the initial bodies on the map.
     *
     * @return the list of starting bodies on the map.
     *         MUST NOT BE MODIFIED.
     */
    public RobotInfo[] getInitialBodies() {
        return initialBodies;
    }

    /**
     * Gets the maximum number of rounds for this game.
     *
     * @return the maximum number of rounds for this game
     */
    public int getRounds() {
        return rounds;
    }

    /**
     * @return the seed of this map
     */
    public int getSeed() {
        return seed;
    }

    /**
     * Gets the origin (i.e., upper left corner) of the map
     *
     * @return the origin of the map
     */
    public MapLocation getOrigin() {
        return origin;
    }

    /**
     * @return the rubble array of the map
     */
    public int[] getRubbleArray() {
        return rubbleArray;
    }

    /**
     * @return the lead array of the map
     */
    public int[] getLeadArray() {
        return leadArray;
    }

    /**
<<<<<<< HEAD
     * 
     * @return
     */

     public Well[] getWellArray(){
        return wellArray;
     }
=======
     * @return the islandId array of the map
     */
    public int[] getIslandArray() {
        //TODO: Add islandArray to everywhere in the constructor just like leadArray currently exists
        return islandArray;
    } 

>>>>>>> 03517e2f
    /**
     * @return a copy of the next Anomaly that hasn't happened yet.
     */
    public AnomalyScheduleEntry viewNextAnomaly() {
        if (this.nextAnomalyIndex < this.anomalySchedule.length)
            return this.anomalySchedule[this.nextAnomalyIndex].copyEntry();
        return null;
    }

    /**
     * Removes the current anomaly by advancing to the next one.
     * @return the next Anomaly.
     */
    public AnomalyScheduleEntry takeNextAnomaly() {
        if (this.nextAnomalyIndex < this.anomalySchedule.length)
            return this.anomalySchedule[this.nextAnomalyIndex++].copyEntry();
        return null;
    }

    /**
     * @return a copy of the anomaly schedule
     */
    public AnomalyScheduleEntry[] getAnomalySchedule() {
        AnomalyScheduleEntry[] anomalyCopy = new AnomalyScheduleEntry[this.anomalySchedule.length];
        for (int i = 0; i < this.anomalySchedule.length ; i++)
            anomalyCopy[i] = this.anomalySchedule[i].copyEntry();
        return anomalyCopy;
    }

    @Override
    public String toString() {
        if (rubbleArray.length == 0) {
            return "LiveMap{" +
                    "width=" + width +
                    ", height=" + height +
                    ", origin=" + origin +
                    ", seed=" + seed +
                    ", rounds=" + rounds +
                    ", mapName='" + mapName + '\'' +
                    ", initialBodies=" + Arrays.toString(initialBodies) +
                    ", len=" + Integer.toString(rubbleArray.length) +
                    "}";
        } else {
            return "LiveMap{" +
                    "width=" + width +
                    ", height=" + height +
                    ", origin=" + origin +
                    ", seed=" + seed +
                    ", rounds=" + rounds +
                    ", mapName='" + mapName + '\'' +
                    ", initialBodies=" + Arrays.toString(initialBodies) +
                    ", rubbleArray=" +  Arrays.toString(rubbleArray) +
                    ", leadArray=" +  Arrays.toString(leadArray) +
                    ", anomalySchedule=" +  Arrays.toString(anomalySchedule) +
                    "}"; 
        }
    }
}<|MERGE_RESOLUTION|>--- conflicted
+++ resolved
@@ -66,6 +66,11 @@
      */
     private int nextAnomalyIndex;
 
+
+    /**
+     * Array of islands, 0 if there is no island at that location on the map
+     */
+    private int[] islandArray;
 
     /**
      * Array of wells, null if there is no well at that location on the map
@@ -327,7 +332,6 @@
     }
 
     /**
-<<<<<<< HEAD
      * 
      * @return
      */
@@ -335,7 +339,8 @@
      public Well[] getWellArray(){
         return wellArray;
      }
-=======
+
+     /**
      * @return the islandId array of the map
      */
     public int[] getIslandArray() {
@@ -343,7 +348,6 @@
         return islandArray;
     } 
 
->>>>>>> 03517e2f
     /**
      * @return a copy of the next Anomaly that hasn't happened yet.
      */
