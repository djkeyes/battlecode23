--- conflicted
+++ resolved
@@ -145,7 +145,6 @@
     	this.adamantiumCounts[team.ordinal()] += amount;
     }
 
-<<<<<<< HEAD
     //TODO: Make sure all switches have breaks after them
     public void addResource(ResourceType rType, Team team, int amount) throws IllegalArgumentException {
         switch (rType) {
@@ -163,7 +162,8 @@
                     throw new IllegalArgumentException("Can't add no resource");
                 break;
         }
-=======
+    }
+
     private int numIslandsOccupied(Team team){
         int islandsOwned = 0;
         for(Island island: gameWorld.getAllIslands()){
@@ -177,7 +177,6 @@
         int islandsOwned = numIslandsOccupied(team);
         assert(islandsOwned/gameWorld.getAllIslands().length >= 0.75);
         this.gameWorld.gameStats.setWinner(team);
->>>>>>> ee1e0541
     }
 
     /**
