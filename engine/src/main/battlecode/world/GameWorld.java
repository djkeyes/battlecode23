--- conflicted
+++ resolved
@@ -1019,20 +1019,12 @@
             if (distance <= maxDistance)
                 return true;
         }
-<<<<<<< HEAD
         for(Island island: getAllIslands()) {
-            int distance = island.minDistTo(loc);
-            if (distance <= GameConstants.DISTANCE_FROM_REALITY_ANCHOR)
-                return true;
-=======
-        for(int islandIdx: this.islandIds) {
-            Island island = this.islandIdToIsland.get(islandIdx);
             if (island.getTeam() == bot.getTeam()) {
                 int distance = island.minDistTo(loc);
                 if (distance <= GameConstants.DISTANCE_FROM_REALITY_ANCHOR)
                     return true;
             }
->>>>>>> b2ba05d4
         }
         return false;
     }
