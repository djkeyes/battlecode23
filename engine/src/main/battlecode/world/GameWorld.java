package battlecode.world;

import battlecode.common.*;
import battlecode.instrumenter.profiler.ProfilerCollection;
import battlecode.schema.Action;
import battlecode.server.ErrorReporter;
import battlecode.server.GameMaker;
import battlecode.server.GameState;
import battlecode.world.control.RobotControlProvider;

import java.util.*;

import javax.lang.model.util.ElementScanner6;

/**
 * The primary implementation of the GameWorld interface for containing and
 * modifying the game map and the objects on it.
 */
public strictfp class GameWorld {
    /**
     * The current round we're running.
     */
    protected int currentRound;

    /**
     * Whether we're running.
     */
    protected boolean running = true;

    protected final IDGenerator idGenerator;
    protected final GameStats gameStats;

    private Headquarter[] headquarters;

    private boolean[] passable;
    private int[] rubble;
    private int[] lead;
    private int[] gold;
    private ArrayList<Integer>[][][] boosts;
    private double[][] cooldownMultipliers;
    private InternalRobot[][] robots;
    private int[] islandIds;
    private HashMap<Integer, Island> islandIdToIsland;
    private final LiveMap gameMap;
    private final TeamInfo teamInfo;
    private final ObjectInfo objectInfo;
    
    private static final int BOOST_INDEX = 0;
    private static final int DESTABILIZE_INDEX = 1;
    private static final int ANCHOR_INDEX = 2;

    private Well[] wells;

    private Island[] allIslands;

    private Map<Team, ProfilerCollection> profilerCollections;

    private final RobotControlProvider controlProvider;
    private Random rand;
    private final GameMaker.MatchMaker matchMaker;


    @SuppressWarnings("unchecked")
    public GameWorld(LiveMap gm, RobotControlProvider cp, GameMaker.MatchMaker matchMaker) {
        this.rubble = gm.getRubbleArray();
        this.lead = gm.getLeadArray();
        this.passable = gm.getPassableArray();
        this.gold = new int[this.lead.length];
        this.robots = new InternalRobot[gm.getWidth()][gm.getHeight()]; // if represented in cartesian, should be height-width, but this should allow us to index x-y
        this.islandIds = new int[this.lead.length];
        this.currentRound = 0;
        this.idGenerator = new IDGenerator(gm.getSeed());
        this.gameStats = new GameStats();

        this.gameMap = gm;
        this.objectInfo = new ObjectInfo(gm);

        //indices are: map position, team, boost/destabilize/anchor lists
        ArrayList<Integer>[][][] boosts = new ArrayList[gm.getWidth()*gm.getHeight()][2][3];
        for (int i = 0; i < boosts.length; i++){ 
            for (int j = 0; j < boosts[0].length; j++)
                for (int k = 0; k < boosts[0][0].length; k++)
                    boosts[i][j][k] = new ArrayList<Integer>();
        }
        double[][] cooldownMultipliers = new double[gm.getWidth()*gm.getHeight()][2];
        for (int i = 0; i < gm.getHeight()*gm.getWidth(); i++){
            cooldownMultipliers[i][0] = 1.0;
            cooldownMultipliers[i][1] = 1.0;
        }
        for (MapLocation loc : getAllLocations()){
                if (getCurrent(loc) != null){ 
                   cooldownMultipliers[locationToIndex(loc)][0] += GameConstants.CURRENT_MULTIPLIER; 
                   cooldownMultipliers[locationToIndex(loc)][1] += GameConstants.CURRENT_MULTIPLIER;
                }
                else if (hasCloud(loc)){
                   cooldownMultipliers[locationToIndex(loc)][0] += GameConstants.CLOUD_MULTIPLIER; 
                   cooldownMultipliers[locationToIndex(loc)][1] += GameConstants.CLOUD_MULTIPLIER; 
                }
            }
        this.profilerCollections = new HashMap<>();

        this.controlProvider = cp;
        this.rand = new Random(this.gameMap.getSeed());
        this.matchMaker = matchMaker;

        controlProvider.matchStarted(this);

        // Add the robots contained in the LiveMap to this world.
        RobotInfo[] initialBodies = this.gameMap.getInitialBodies();
        for (int i = 0; i < initialBodies.length; i++) {
            RobotInfo robot = initialBodies[i];
            MapLocation newLocation = robot.location.translate(gm.getOrigin().x, gm.getOrigin().y);
            spawnRobot(robot.ID, robot.type, newLocation, robot.team);
        }
        this.teamInfo = new TeamInfo(this);

        this.islandIdToIsland = new HashMap<>();
        HashMap<Integer, List<MapLocation>> islandIdToLocations = new HashMap<>();
        // Populate idToIsland map
        for (int idx = 0; idx < islandIds.length; idx++) {
            int islandId = islandIds[idx];
            // Assume islandId 0 is not a real island and all other islands are actual islands
            if (islandId != 0) {
                List<MapLocation> prevLocations = islandIdToLocations.getOrDefault(islandId, new ArrayList<MapLocation>());
                prevLocations.add(this.indexToLocation(idx));
                islandIdToLocations.put(islandId, prevLocations);
            }
        }
        this.islandIdToIsland.put(0, null);
        for (int key : islandIdToLocations.keySet()) {
            Island newIsland = new Island(this, key, islandIdToLocations.get(key));
            this.islandIdToIsland.put(key, newIsland);            
        }

        // Add initial amounts of resource
        this.teamInfo.addLead(Team.A, GameConstants.INITIAL_LEAD_AMOUNT);
        this.teamInfo.addLead(Team.B, GameConstants.INITIAL_LEAD_AMOUNT);
        this.teamInfo.addGold(Team.A, GameConstants.INITIAL_GOLD_AMOUNT);
        this.teamInfo.addGold(Team.B, GameConstants.INITIAL_GOLD_AMOUNT);

        // Write match header at beginning of match
        this.matchMaker.makeMatchHeader(this.gameMap);
        
        this.wells = new Well[gm.getWidth()*gm.getHeight()];
        for(int i = 0; i < gm.getWellResourcesArray().length; i++){
            Inventory inv = new Inventory();
            MapLocation loc = indexToLocation(i);
            this.wells[i] = new Well(loc, ResourceType.values()[gm.getWellResourcesArray()[i]]);
        }


    }

    /**
     * Run a single round of the game.
     *
     * @return the state of the game after the round has run
     */
    public synchronized GameState runRound() {
        if (!this.isRunning()) {
            List<ProfilerCollection> profilers = new ArrayList<>(2);
            if (!profilerCollections.isEmpty()) {
                profilers.add(profilerCollections.get(Team.A));
                profilers.add(profilerCollections.get(Team.B));
            }

            // Write match footer if game is done
            matchMaker.makeMatchFooter(gameStats.getWinner(), currentRound, profilers);
            return GameState.DONE;
        }

        try {
            this.processBeginningOfRound();
            this.controlProvider.roundStarted();

            updateDynamicBodies();

            this.controlProvider.roundEnded();
            this.processEndOfRound();

            if (!this.isRunning()) {
                this.controlProvider.matchEnded();
            }

        } catch (Exception e) {
            ErrorReporter.report(e);
            // TODO throw out file?
            return GameState.DONE;
        }
        // Write out round data
        matchMaker.makeRound(currentRound);
        return GameState.RUNNING;
    }

    private void updateDynamicBodies() {
        objectInfo.eachDynamicBodyByExecOrder((body) -> {
            if (body instanceof InternalRobot) {
                return updateRobot((InternalRobot) body);
            } else {
                throw new RuntimeException("non-robot body registered as dynamic");
            }
        });
    }

    private boolean updateRobot(InternalRobot robot) {
        robot.processBeginningOfTurn();
        this.controlProvider.runRobot(robot);
        robot.setBytecodesUsed(this.controlProvider.getBytecodesUsed(robot));
        robot.processEndOfTurn();

        // If the robot terminates but the death signal has not yet
        // been visited:
        if (this.controlProvider.getTerminated(robot) && objectInfo.getRobotByID(robot.getID()) != null)
            destroyRobot(robot.getID());
        return true;
    }

    // *********************************
    // ****** BASIC MAP METHODS ********
    // *********************************

    public int getMapSeed() {
        return this.gameMap.getSeed();
    }

    public LiveMap getGameMap() {
        return this.gameMap;
    }

    public TeamInfo getTeamInfo() {
        return this.teamInfo;
    }

    public GameStats getGameStats() {
        return this.gameStats;
    }

    public ObjectInfo getObjectInfo() {
        return this.objectInfo;
    }

    public GameMaker.MatchMaker getMatchMaker() {
        return this.matchMaker;
    }

    public Team getWinner() {
        return this.gameStats.getWinner();
    }

    /**
     * Defensively copied at the level of LiveMap.
     */
    public AnomalyScheduleEntry[] getAnomalySchedule() {
        return this.gameMap.getAnomalySchedule();
    }

    public boolean isRunning() {
        return this.running;
    }

    public int getCurrentRound() {
        return this.currentRound;
    }

    public int getRubble(MapLocation loc) {
        return this.rubble[locationToIndex(loc)];
    }

    public int getLead(MapLocation loc) {
        return this.lead[locationToIndex(loc)];
    }

    public void setLead(MapLocation loc, int amount) {
        this.lead[locationToIndex(loc)] = amount;
    }

    public int getGold(MapLocation loc) {
        return this.gold[locationToIndex(loc)];
    }

    public void setGold(MapLocation loc, int amount) {
        this.gold[locationToIndex(loc)] = amount;
    }

    /**
     * Helper method that converts a location into an index.
     * 
     * @param loc the MapLocation
     */
    public int locationToIndex(MapLocation loc) {
        return loc.x - this.gameMap.getOrigin().x + (loc.y - this.gameMap.getOrigin().y) * this.gameMap.getWidth();
    }

    /**
     * Helper method that converts an index into a location.
     * 
     * @param idx the index
     */
    public MapLocation indexToLocation(int idx) {
        return new MapLocation(idx % this.gameMap.getWidth() + this.gameMap.getOrigin().x,
                               idx / this.gameMap.getWidth() + this.gameMap.getOrigin().y);
    }

    // ***********************************
    // ****** BOOST METHODS **************
    // ***********************************
    
    public void addBoost(MapLocation center, Team team){
        int lastRound = getCurrentRound() + GameConstants.BOOSTER_DURATION;
        int radiusSquared = GameConstants.BOOSTER_RADIUS_SQUARED;
        for (MapLocation loc : getAllLocationsWithinRadiusSquared(center, radiusSquared)){
            ArrayList<Integer> curBoostsList = this.boosts[locationToIndex(loc)][team.ordinal()][BOOST_INDEX];
            //no other boosts at this location
            if (curBoostsList.size() == 0)
                cooldownMultipliers[locationToIndex(loc)][team.ordinal()] += GameConstants.BOOSTER_MULTIPLIER;
            curBoostsList.add(lastRound);
        }
    }
    public void addDestabilize(MapLocation center, Team team){ //team of the destabilizer robot
        int lastRound = getCurrentRound() + GameConstants.DESTABILIZER_DURATION;
        int radiusSquared = GameConstants.DESTABILIZER_RADIUS_SQUARED;
        for (MapLocation loc : getAllLocationsWithinRadiusSquared(center, radiusSquared)){
            ArrayList<Integer> curDestabilizers = this.boosts[locationToIndex(loc)][team.opponent().ordinal()][DESTABILIZE_INDEX];
            if (curDestabilizers.size() == 0)
                cooldownMultipliers[locationToIndex(loc)][team.opponent().ordinal()] += GameConstants.DESTABILIZER_MULTIPLIER;
            curDestabilizers.add(lastRound);
        }
    }
    public void addBoostFromAnchor(Island island){
        assert(island.getAnchor() == Anchor.ACCELERATING);
        int teamOrdinal = island.getTeam().ordinal(); 
        for (MapLocation loc : island.getLocsAffected()){
            ArrayList<Integer> curAnchorList = this.boosts[locationToIndex(loc)][teamOrdinal][ANCHOR_INDEX];
            if (curAnchorList.size() == 0){
                //if current location is already being boosted
                if (this.boosts[locationToIndex(loc)][teamOrdinal][BOOST_INDEX].size() != 0)
                    cooldownMultipliers[locationToIndex(loc)][teamOrdinal] += GameConstants.ANCHOR_MULTIPLIER-GameConstants.BOOSTER_MULTIPLIER;
                else
                    cooldownMultipliers[locationToIndex(loc)][teamOrdinal] += GameConstants.ANCHOR_MULTIPLIER;
            }
            curAnchorList.add(island.getIdx());
        }
    }
    public void removeBoostFromAnchor(Island island){
        int teamOrdinal = island.getTeam().ordinal();
        int boostIdentifier = island.getIdx();
        for (MapLocation loc : island.getLocsAffected()){
            ArrayList<Integer> curAnchorList = this.boosts[locationToIndex(loc)][teamOrdinal][ANCHOR_INDEX];
            curAnchorList.remove(boostIdentifier);
            if (curAnchorList.size() == 0){
                if (this.boosts[locationToIndex(loc)][teamOrdinal][BOOST_INDEX].size() != 0)
                    cooldownMultipliers[locationToIndex(loc)][teamOrdinal] -= GameConstants.ANCHOR_MULTIPLIER;
                else
                    cooldownMultipliers[locationToIndex(loc)][teamOrdinal] -= GameConstants.ANCHOR_MULTIPLIER - GameConstants.BOOSTER_MULTIPLIER;    
            }
    
        }
    }

    // ***********************************
    // ****** ROBOT METHODS **************
    // ***********************************

    public InternalRobot getRobot(MapLocation loc) {
        return this.robots[loc.x - this.gameMap.getOrigin().x][loc.y - this.gameMap.getOrigin().y];
    }

    public boolean isPassable(MapLocation loc) {
        return this.passable[locationToIndex(loc)];
    }

    public Island getIsland(MapLocation loc) {
        return islandIdToIsland.get(this.islandIds[locationToIndex(loc)]);
    }

    public Island getIsland(int islandIdx) {
        return islandIdToIsland.get(islandIdx);
    }

    public void moveRobot(MapLocation start, MapLocation end) {
        addRobot(end, getRobot(start));
        removeRobot(start);
    }

    public void addRobot(MapLocation loc, InternalRobot robot) {
        this.robots[loc.x - this.gameMap.getOrigin().x][loc.y - this.gameMap.getOrigin().y] = robot;
    }

    public void removeRobot(MapLocation loc) {
        this.robots[loc.x - this.gameMap.getOrigin().x][loc.y - this.gameMap.getOrigin().y] = null;
    }

    public InternalRobot[] getAllRobotsWithinRadiusSquared(MapLocation center, int radiusSquared) {
        return getAllRobotsWithinRadiusSquared(center, radiusSquared, null);
    }

    public InternalRobot[] getAllRobotsWithinRadiusSquared(MapLocation center, int radiusSquared, Team team) {
        ArrayList<InternalRobot> returnRobots = new ArrayList<InternalRobot>();
        for (MapLocation newLocation : getAllLocationsWithinRadiusSquared(center, radiusSquared))
            if (getRobot(newLocation) != null) {
                if (getRobot(newLocation).getTeam() == null || getRobot(newLocation).getTeam() == team)
                    returnRobots.add(getRobot(newLocation));
            }
        return returnRobots.toArray(new InternalRobot[returnRobots.size()]);
    }

    public Island[] getAllIslandsWithinRadiusSquared(MapLocation center, int radiusSquared) {
        ArrayList<Island> returnIslands = new ArrayList<Island>();
        for (MapLocation newLocation : getAllLocationsWithinRadiusSquared(center, radiusSquared))
            if (getIsland(newLocation) != null)
                returnIslands.add(getIsland(newLocation));
        return returnIslands.toArray(new Island[returnIslands.size()]);
    }

    public MapLocation[] getAllLocationsWithinRadiusSquared(MapLocation center, int radiusSquared) {
        return getAllLocationsWithinRadiusSquaredWithoutMap(
            this.gameMap.getOrigin(),
            this.gameMap.getWidth(),
            this.gameMap.getHeight(),
            center, radiusSquared
        );
    }

    public static MapLocation[] getAllLocationsWithinRadiusSquaredWithoutMap(MapLocation origin,
                                                                            int width, int height,
                                                                            MapLocation center, int radiusSquared) {
        ArrayList<MapLocation> returnLocations = new ArrayList<MapLocation>();
        int ceiledRadius = (int) Math.ceil(Math.sqrt(radiusSquared)) + 1; // add +1 just to be safe
        int minX = Math.max(center.x - ceiledRadius, origin.x);
        int minY = Math.max(center.y - ceiledRadius, origin.y);
        int maxX = Math.min(center.x + ceiledRadius, origin.x + width - 1);
        int maxY = Math.min(center.y + ceiledRadius, origin.y + height - 1);
        for (int x = minX; x <= maxX; x++) {
            for (int y = minY; y <= maxY; y++) {
                MapLocation newLocation = new MapLocation(x, y);
                if (center.isWithinDistanceSquared(newLocation, radiusSquared))
                    returnLocations.add(newLocation);
            }
        }
        return returnLocations.toArray(new MapLocation[returnLocations.size()]);
    }

    /**
     * @return all of the locations on the grid
     */
    private MapLocation[] getAllLocations() {
        return getAllLocationsWithinRadiusSquared(new MapLocation(0, 0), Integer.MAX_VALUE);
    }

    /**
     * @param cooldown without multiplier applied
     * @param location with rubble of interest, if any
     * @return the cooldown due to rubble
     */
    public int getCooldownWithMultiplier(int cooldown, MapLocation location) {
        return (int) ((1 + getRubble(location) / 10.0) * cooldown);
    }

    // *********************************
    // ****** GAMEPLAY *****************
    // *********************************

    public void processBeginningOfRound() {
        // Increment round counter
        currentRound++;

        // Process beginning of each robot's round
        objectInfo.eachRobot((robot) -> {
            robot.processBeginningOfRound();
            return true;
        });
    }

    public void setWinner(Team t, DominationFactor d) {
        gameStats.setWinner(t);
        gameStats.setDominationFactor(d);
    }

    /**
     * @return whether a team has more sky islands captured
     */
    public boolean setWinnerIfMoreSkyIslands() {
        int skyIslandCountA = 0;
        int skyIslandCountB = 0;
        for(int id : islandIds) {
            Island island = islandIdToIsland.get(id);
            if(island.teamOwning == Team.A) skyIslandCountA++;
            else if(island.teamOwning == Team.B) skyIslandCountB++;
        }

        if (skyIslandCountA > skyIslandCountB) {
            setWinner(Team.A, DominationFactor.MORE_SKY_ISLANDS);
            return true;
        } else if (skyIslandCountA < skyIslandCountB) {
            setWinner(Team.B, DominationFactor.MORE_SKY_ISLANDS);
            return true;
        }
        return false;
    }

    /**
     * @return whether a team has more reality anchors placed
     */
    public boolean setWinnerIfMoreRealityAnchors() {
        int realityAnchorCountA = teamInfo.getAnchorsPlaced(Team.A);
        int realityAnchorCountB = teamInfo.getAnchorsPlaced(Team.B);
        
        if (realityAnchorCountA > realityAnchorCountB) {
            setWinner(Team.A, DominationFactor.MORE_REALITY_ANCHORS);
            return true;
        } else if (realityAnchorCountA < realityAnchorCountB) {
            setWinner(Team.B, DominationFactor.MORE_REALITY_ANCHORS);
            return true;
        }
        return false;
    }

    /**
     * @return whether a team has a greater net elixir value
     */
    public boolean setWinnerIfMoreElixirValue() {
        int[] totalElixirValues = new int[2];

        // consider team reserves
        totalElixirValues[Team.A.ordinal()] += this.teamInfo.getElixir(Team.A);
        totalElixirValues[Team.B.ordinal()] += this.teamInfo.getElixir(Team.B);

        // sum live robot worth
        for (InternalRobot robot : objectInfo.robotsArray()) {
            totalElixirValues[robot.getTeam().ordinal()] += robot.getController().getExAmount();
        }
        
        if (totalElixirValues[0] > totalElixirValues[1]) {
            setWinner(Team.A, DominationFactor.MORE_ELIXIR_NET_WORTH);
            return true;
        } else if (totalElixirValues[1] > totalElixirValues[0]) {
            setWinner(Team.B, DominationFactor.MORE_ELIXIR_NET_WORTH);
            return true;
        }
        return false;
    }

    /**
     * @return whether a team has a greater net mana value
     */
    public boolean setWinnerIfMoreManaValue() {
        int[] totalManaValues = new int[2];

        // consider team reserves
        totalManaValues[Team.A.ordinal()] += this.teamInfo.getMana(Team.A);
        totalManaValues[Team.B.ordinal()] += this.teamInfo.getMana(Team.B);

        // sum live robot worth
        for (InternalRobot robot : objectInfo.robotsArray()) {
            totalManaValues[robot.getTeam().ordinal()] += robot.getController().getMnAmount();
        }
        
        if (totalManaValues[0] > totalManaValues[1]) {
            setWinner(Team.A, DominationFactor.MORE_MANA_NET_WORTH);
            return true;
        } else if (totalManaValues[1] > totalManaValues[0]) {
            setWinner(Team.B, DominationFactor.MORE_MANA_NET_WORTH);
            return true;
        }
        return false;
    }

    /**
     * @return whether a team has a greater net adamantium value
     */
    public boolean setWinnerIfMoreAdamantiumValue() {
        int[] totalAdamantiumValues = new int[2];

        // consider team reserves
        totalAdamantiumValues[Team.A.ordinal()] += this.teamInfo.getAdamantium(Team.A);
        totalAdamantiumValues[Team.B.ordinal()] += this.teamInfo.getAdamantium(Team.B);

        // sum live robot worth
        for (InternalRobot robot : objectInfo.robotsArray()) {
            totalAdamantiumValues[robot.getTeam().ordinal()] += robot.getController().getAdAmount();
        }
        
        if (totalAdamantiumValues[0] > totalAdamantiumValues[1]) {
            setWinner(Team.A, DominationFactor.MORE_ADAMANTIUM_NET_WORTH);
            return true;
        } else if (totalAdamantiumValues[1] > totalAdamantiumValues[0]) {
            setWinner(Team.B, DominationFactor.MORE_ADAMANTIUM_NET_WORTH);
            return true;
        }
        return false;
    }

    /**
     * Sets a winner arbitrarily. Hopefully this is actually random.
     */
    public void setWinnerArbitrary() {
        setWinner(Math.random() < 0.5 ? Team.A : Team.B, DominationFactor.WON_BY_DUBIOUS_REASONS);
    }

    public boolean timeLimitReached() {
        return currentRound >= this.gameMap.getRounds();
    }

    /**
     * Checks end of match and then decides winner based on tiebreak conditions
     */
    public void checkEndOfMatch() {
        if (timeLimitReached() && gameStats.getWinner() == null) {
            if (setWinnerIfMoreSkyIslands())      return;
            if (setWinnerIfMoreRealityAnchors())  return;
            if (setWinnerIfMoreElixirValue())     return;
            if (setWinnerIfMoreManaValue())       return;
            if (setWinnerIfMoreAdamantiumValue()) return;

            setWinnerArbitrary();
        }
    }

    public void processEndOfRound() {
        // Add lead resources to the team
        this.teamInfo.addLead(Team.A, GameConstants.PASSIVE_LEAD_INCREASE);
        this.teamInfo.addLead(Team.B, GameConstants.PASSIVE_LEAD_INCREASE);

        // Process end of each robot's round
        objectInfo.eachRobot((robot) -> {
            robot.processEndOfRound();
            return true;
        });
        
        //end any boosts that have finished their duration
        for (MapLocation loc : getAllLocations()){
            for (int teamIndex = 0; teamIndex <= 1; teamIndex++){ 
                ArrayList<Integer> curBoosts = this.boosts[locationToIndex(loc)][teamIndex][BOOST_INDEX];
                for (int j = curBoosts.size()-1; j >= 0; j--){
                    if (curBoosts.get(j) >= getCurrentRound()+1){
                        curBoosts.remove(j);
                        //update multiplier if no longer being boosted by a booster/anchor
                        if (curBoosts.size() == 0 && this.boosts[locationToIndex(loc)][teamIndex][ANCHOR_INDEX].size() == 0)
                            cooldownMultipliers[locationToIndex(loc)][teamIndex] -= GameConstants.BOOSTER_MULTIPLIER;
                    }
                }
                ArrayList<Integer> curDestabilize = this.boosts[locationToIndex(loc)][teamIndex][DESTABILIZE_INDEX];
                for (int j = curDestabilize.size()-1; j >=0; j--){
                    if (curDestabilize.get(j) >= getCurrentRound()+1){
                        curDestabilize.remove(j);
                        //update multiplier if no longer being destabilized
                        if (curDestabilize.size() == 0)
                            cooldownMultipliers[locationToIndex(loc)][teamIndex] -= GameConstants.DESTABILIZER_MULTIPLIER;
                    }
                }
            }
        }

        // Trigger any anomalies
        // note: singularity is handled below in the "check for end of match"
        AnomalyScheduleEntry nextAnomaly = this.gameMap.viewNextAnomaly();
        if (nextAnomaly != null && nextAnomaly.roundNumber == this.currentRound) {
            AnomalyType anomaly = this.gameMap.takeNextAnomaly().anomalyType;
            if (anomaly == AnomalyType.ABYSS) causeAbyssGlobal();
            if (anomaly == AnomalyType.CHARGE) causeChargeGlobal();
            if (anomaly == AnomalyType.FURY) causeFuryGlobal();
            if (anomaly == AnomalyType.VORTEX) causeVortexGlobal();
        }

        // Add lead resources to the map
        if (this.currentRound % GameConstants.ADD_LEAD_EVERY_ROUNDS == 0)
            for (int i = 0; i < this.lead.length; i++)
                if (this.lead[i] > 0)
                    this.lead[i] += GameConstants.ADD_LEAD;

        this.matchMaker.addTeamInfo(Team.A, this.teamInfo.getRoundLeadChange(Team.A), this.teamInfo.getRoundGoldChange(Team.A));
        this.matchMaker.addTeamInfo(Team.B, this.teamInfo.getRoundLeadChange(Team.B), this.teamInfo.getRoundGoldChange(Team.B));
        this.teamInfo.processEndOfRound();

        checkEndOfMatch();

        if (gameStats.getWinner() != null)
            running = false;
    }

    // *********************************
    // ****** SPAWNING *****************
    // *********************************

    public int spawnRobot(int ID, RobotType type, MapLocation location, Team team) {
        InternalRobot robot = new InternalRobot(this, ID, type, location, team);
        objectInfo.spawnRobot(robot);
        addRobot(location, robot);

        controlProvider.robotSpawned(robot);
        matchMaker.addSpawnedRobot(robot);
        return ID;
    }

    public int spawnRobot(RobotType type, MapLocation location, Team team) {
        int ID = idGenerator.nextID();
        return spawnRobot(ID, type, location, team);
    }

    // *********************************
    // ****** DESTROYING ***************
    // *********************************

    public void destroyRobot(int id) {
        destroyRobot(id, true);
    }

    public void destroyRobot(int id, boolean checkArchonDeath) {
        InternalRobot robot = objectInfo.getRobotByID(id);
        RobotType type = robot.getType();
        Team team = robot.getTeam();
        removeRobot(robot.getLocation());

        int leadDropped = robot.getType().getLeadDropped(robot.getLevel());
        int goldDropped = robot.getType().getGoldDropped(robot.getLevel());

        this.lead[locationToIndex(robot.getLocation())] += leadDropped;
        this.gold[locationToIndex(robot.getLocation())] += goldDropped;

        this.matchMaker.addLeadDrop(robot.getLocation(), leadDropped);
        this.matchMaker.addGoldDrop(robot.getLocation(), goldDropped);

        controlProvider.robotKilled(robot);
        objectInfo.destroyRobot(id);

        if (checkArchonDeath) {
            // this happens here because both teams' Archons can die in the same round
            if (type == RobotType.ARCHON && this.objectInfo.getRobotTypeCount(team, RobotType.ARCHON) == 0)
                setWinner(team == Team.A ? Team.B : Team.A, DominationFactor.ANNIHILATION);
        }

        matchMaker.addDied(id);
    }

    // *********************************
    // ********* PROFILER **************
    // *********************************

    public void setProfilerCollection(Team team, ProfilerCollection profilerCollection) {
        if (profilerCollections == null) {
            profilerCollections = new HashMap<>();
        }
        profilerCollections.put(team, profilerCollection);
    }

    // *********************************
    // ********  ANOMALY  **************
    // *********************************

    /**
     * Finds all of the locations that a given Sage can affect with an Anomaly.
     * @param robot that is causing the anomaly; must be a Sage
     * @return all of the locations that are within range of this sage
     */
    private MapLocation[] getSageActionLocations(InternalRobot robot) {
        assert robot.getType() == RobotType.SAGE;
        MapLocation center = robot.getLocation();
        return getAllLocationsWithinRadiusSquared(center, robot.getType().actionRadiusSquared);
    }

    /**
     * Performs the Abyss anomaly. Changes the resources in the squares and the team.
     * @param reduceFactor associated with anomaly (a decimal percentage)
     * @param locations that can be affected by the Abyss
     */
    private void causeAbyssGridUpdate(float reduceFactor, MapLocation[] locations) {
        for (int i = 0; i < locations.length; i++) {
            int currentLead = getLead(locations[i]);
            int leadUpdate = (int) (reduceFactor * currentLead);
            setLead(locations[i], currentLead - leadUpdate);
            if (leadUpdate != 0) this.matchMaker.addLeadDrop(locations[i], -leadUpdate);

            int currentGold = getGold(locations[i]);
            int goldUpdate = (int) (reduceFactor * currentGold);
            setGold(locations[i], currentGold - goldUpdate);
            if (goldUpdate != 0) this.matchMaker.addGoldDrop(locations[i], -goldUpdate);
        }
    }

    /**
     * Mutates state to perform the Sage Abyss anomaly.
     * @param robot that is the Sage
     */
    public void causeAbyssSage(InternalRobot robot) {
        assert robot.getType() == RobotType.SAGE;
        // calculate the right effect range
        this.causeAbyssGridUpdate(AnomalyType.ABYSS.sagePercentage, this.getSageActionLocations(robot));
    }

    /**
     * Mutates state to perform the global Abyss anomaly.
     */
    public void causeAbyssGlobal() {
        this.causeAbyssGridUpdate(AnomalyType.ABYSS.globalPercentage, this.getAllLocations());
        
        this.teamInfo.addLead(Team.A, (int) (-1 * AnomalyType.ABYSS.globalPercentage * this.teamInfo.getLead(Team.A)));
        this.teamInfo.addLead(Team.B, (int) (-1 * AnomalyType.ABYSS.globalPercentage * this.teamInfo.getLead(Team.B)));

        this.teamInfo.addGold(Team.A, (int) (-1 * AnomalyType.ABYSS.globalPercentage * this.teamInfo.getGold(Team.A)));
        this.teamInfo.addGold(Team.B, (int) (-1 * AnomalyType.ABYSS.globalPercentage * this.teamInfo.getGold(Team.B)));
        this.matchMaker.addAction(-1, Action.ABYSS, -1);
    }

    /**
     * Mutates state to perform the Sage Charge.
     * @param robot performing the Charge, must be a Sage
     */
    public void causeChargeSage(InternalRobot robot) {
        assert robot.getType() == RobotType.SAGE;

        MapLocation[] actionLocations = this.getSageActionLocations(robot);
        for (int i = 0; i < actionLocations.length; i++) {
            InternalRobot currentRobot = getRobot(actionLocations[i]);
            if (currentRobot != null && currentRobot.getTeam() != robot.getTeam() && currentRobot.getMode() == RobotMode.DROID)
                currentRobot.addHealth((int) (-1 * AnomalyType.CHARGE.sagePercentage * currentRobot.getType().getMaxHealth(currentRobot.getLevel())));
        }
    }

    /**
     * Mutates state to peform the global Charge.
     */
    public void causeChargeGlobal() {
        ArrayList<InternalRobot> droids = new ArrayList<InternalRobot>();
        for (InternalRobot currentRobot : this.objectInfo.robotsArray()) {
            if (currentRobot.getMode() == RobotMode.DROID) {
                droids.add(currentRobot);
                currentRobot.updateNumVisibleFriendlyRobots();
            }
        }
        Collections.sort(droids, new SortByFriends());

        int affectedDroidsLimit = (int) (AnomalyType.CHARGE.globalPercentage * droids.size());
        for (int i = 0; i < affectedDroidsLimit; i++) {
            this.destroyRobot(droids.get(i).getID());
        }
        this.matchMaker.addAction(-1, Action.CHARGE, -1);
    }

    /** Used to sort droids for charge */
    class SortByFriends implements Comparator<InternalRobot> {
        public int compare(InternalRobot a, InternalRobot b) {
            return b.getNumVisibleFriendlyRobots(false) - a.getNumVisibleFriendlyRobots(false);
        }
    }

    /**
     * Performs the Fury anomaly. Changes the health of the relevant robots.
     * @param reduceFactor associated with anomaly (a decimal percentage)
     * @param locations that can be affected by the Fury (by radius, not by state of robot)
     */
    public void causeFuryUpdate(float reduceFactor, MapLocation[] locations) {
        for (int i = 0; i < locations.length; i++) {
            InternalRobot robot = this.getRobot(locations[i]);
            if (robot != null && robot.getMode() == RobotMode.TURRET) {
                robot.addHealth((int) (-1 * robot.getType().getMaxHealth(robot.getLevel()) * reduceFactor), false);
            }
        }

        boolean teamAEliminated = this.objectInfo.getRobotTypeCount(Team.A, RobotType.ARCHON) == 0;
        boolean teamBEliminated = this.objectInfo.getRobotTypeCount(Team.B, RobotType.ARCHON) == 0;
        if (teamAEliminated && teamBEliminated) {
            // copy pasted from processEndOfRound
            if (!setWinnerIfMoreGoldValue())
                if (!setWinnerIfMoreLeadValue())
                    setWinnerArbitrary();
        } else if (teamAEliminated) {
            setWinner(Team.B, DominationFactor.ANNIHILATION);
        } else if (teamBEliminated) {
            setWinner(Team.A, DominationFactor.ANNIHILATION);
        }
    }

    /**
     * Mutates state to perform the Sage Fury.
     * @param robot performing the Fury, must be a Sage
     */
    public void causeFurySage(InternalRobot robot) {
        assert robot.getType() == RobotType.SAGE;
        this.causeFuryUpdate(AnomalyType.FURY.sagePercentage, this.getSageActionLocations(robot));
    }

    /**
     * Mutates state to peform the global Fury.
     */
    public void causeFuryGlobal() {
        this.causeFuryUpdate(AnomalyType.FURY.globalPercentage, this.getAllLocations());
        this.matchMaker.addAction(-1, Action.FURY, -1);
    }

    private void rotateRubble() {
        int n = this.gameMap.getWidth();
        for (int x = 0; x < n / 2; x++) {
            for (int y = 0; y < (n + 1) / 2; y++) {
                int curX = x;
                int curY = y;
                int lastRubble = this.rubble[curX + curY * n];
                for (int i = 0; i < 4; i++) {
                    int tempX = curX;
                    curX = curY;
                    curY = (n - 1) - tempX;
                    int idx = curX + curY * n;
                    int tempRubble = this.rubble[idx];
                    this.rubble[idx] = lastRubble;
                    lastRubble = tempRubble;
                }
            }
        }
    }

    private void flipRubbleHorizontally() {
        int w = this.gameMap.getWidth();
        int h = this.gameMap.getHeight();
        for (int x = 0; x < w / 2; x++) {
            for (int y = 0; y < h; y++) {
                int idx = x + y * w;
                int newX = w - 1 - x;
                int newIdx = newX + y * w;
                int prevRubble = this.rubble[idx];
                this.rubble[idx] = this.rubble[newIdx];
                this.rubble[newIdx] = prevRubble;
            }
        }
    }

    private void flipRubbleVertically() {
        int w = this.gameMap.getWidth();
        int h = this.gameMap.getHeight();
        for (int y = 0; y < h / 2; y++) {
            for (int x = 0; x < w; x++) {
                int idx = x + y * w;
                int newY = h - 1 - y;
                int newIdx = x + newY * w;
                int prevRubble = this.rubble[idx];
                this.rubble[idx] = this.rubble[newIdx];
                this.rubble[newIdx] = prevRubble;
            }
        }
    }

    /**
     * Mutates state to peform the global Vortex.
     * Only mutates the rubble array in this class; doesn't change the LiveMap
     */
    public void causeVortexGlobal() {
        int changeIdx = 0;
        switch (this.gameMap.getSymmetry()) {
            case VERTICAL:
                flipRubbleVertically();
                changeIdx = 2;
                break;
            case HORIZONTAL:
                flipRubbleHorizontally();
                changeIdx = 1;
                break;
            case ROTATIONAL:
                // generate random choice of how rotation will occur
                // can only rotate if it's a square map
                boolean squareMap = this.gameMap.getWidth() == this.gameMap.getHeight();
                int randomNumber = this.rand.nextInt(squareMap ? 3 : 2);
                if (!squareMap) {
                    randomNumber++;
                }
                if (randomNumber == 0) {
                    rotateRubble();
                } else if (randomNumber == 1) {
                    flipRubbleHorizontally();
                } else if (randomNumber == 2) {
                    flipRubbleVertically();
                }
                changeIdx = randomNumber;
                break;
        }
        this.matchMaker.addAction(-1, Action.VORTEX, changeIdx);
    }
    
    public boolean isWell(MapLocation loc){
        if (getWell(loc) != null)
            return true;
        else 
            return false;
    }

    public Well getWell(MapLocation loc) {
        return this.wells[locationToIndex(loc)];
    }

    /*
     * Checks if the given MapLocation contains a headquarters
     */
    public boolean isHeadquarters(MapLocation loc) {
        return getHeadquarters(loc) != null;
    }

    /*
     * Returns the Headquarters at the given location, or null if there is no headquarters
     */
    public Headquarter getHeadquarters(MapLocation loc) {
        for(Headquarter headquarter : headquarters) {
            if(headquarter.getLocation() == loc) return headquarter;
        }
        return null;
    }

    /*
     * Checks to see if a robot is within range of certain objects and is thus able
     * to write to the shared array
     */
    private boolean inRangeForAmplification(InternalRobot bot) {
        MapLocation loc = bot.getLocation();
        int maxInterestRadius = Math.max(GameConstants.DISTANCE_FROM_HEADQUARTER, GameConstants.DISTANCE_FROM_SIGNAL_AMPLIFIER);
        for(InternalRobot otherRobot: this.getAllRobotsWithinRadiusSquared(bot.getLocation(), maxInterestRadius, bot.getTeam())){
            int maxDistance = 0;
            if (otherRobot.getType() == RobotType.AMPLIFIER) {
                maxDistance = GameConstants.DISTANCE_FROM_SIGNAL_AMPLIFIER;
            } else if (otherRobot.getType() == RobotType.HEADQUARTERS) {
                maxDistance = GameConstants.DISTANCE_FROM_HEADQUARTER;
            }
            int distance = otherRobot.getLocation().distanceSquaredTo(loc);
            if (distance <= maxDistance)
                return true;
        }
        for(int islandIdx: this.islandIds) {
            Island island = this.islandIdToIsland.get(islandIdx);
            int distance = island.minDistTo(loc);
            if (distance <= GameConstants.DISTANCE_FROM_REALITY_ANCHOR)
                return true;
        }
        return false;
    }

<<<<<<< HEAD

    public Island[] getAllIslands(){
        return (Island[]) islandIdToIsland.values().toArray();
    }

    
=======
>>>>>>> 6f06d727
}<|MERGE_RESOLUTION|>--- conflicted
+++ resolved
@@ -1019,8 +1019,7 @@
             if (distance <= maxDistance)
                 return true;
         }
-        for(int islandIdx: this.islandIds) {
-            Island island = this.islandIdToIsland.get(islandIdx);
+        for(Island island: getAllIslands()) {
             int distance = island.minDistTo(loc);
             if (distance <= GameConstants.DISTANCE_FROM_REALITY_ANCHOR)
                 return true;
@@ -1028,13 +1027,10 @@
         return false;
     }
 
-<<<<<<< HEAD
 
     public Island[] getAllIslands(){
         return (Island[]) islandIdToIsland.values().toArray();
     }
 
     
-=======
->>>>>>> 6f06d727
 }