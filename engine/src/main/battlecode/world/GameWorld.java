--- conflicted
+++ resolved
@@ -27,14 +27,10 @@
 
     protected final IDGenerator idGenerator;
     protected final GameStats gameStats;
-    
-<<<<<<< HEAD
+
     private int[] rubble;
     private int[] lead;
     private int[] gold;
-=======
-    private int[] cooldownMultiplier;
->>>>>>> b6af3389
     private InternalRobot[][] robots;
     private final LiveMap gameMap;
     private final TeamInfo teamInfo;
@@ -48,13 +44,9 @@
 
     @SuppressWarnings("unchecked")
     public GameWorld(LiveMap gm, RobotControlProvider cp, GameMaker.MatchMaker matchMaker) {
-<<<<<<< HEAD
         this.rubble = gm.getRubbleArray();
         this.lead = gm.getLeadArray();
         this.gold = new int[this.lead.length];
-=======
-        this.cooldownMultiplier = gm.getCooldownMultiplierArray();
->>>>>>> b6af3389
         this.robots = new InternalRobot[gm.getWidth()][gm.getHeight()]; // if represented in cartesian, should be height-width, but this should allow us to index x-y
         this.currentRound = 0;
         this.idGenerator = new IDGenerator(gm.getSeed());
@@ -201,7 +193,6 @@
         return this.currentRound;
     }
 
-<<<<<<< HEAD
     public int getRubble(MapLocation loc) {
         return this.rubble[locationToIndex(loc)];
     }
@@ -220,10 +211,6 @@
 
     public void setGold(MapLocation loc, int amount) {
         this.gold[locationToIndex(loc)] = amount;
-=======
-    public int getCooldownMultiplier(MapLocation loc) {
-        return this.cooldownMultiplier[locationToIndex(loc)];
->>>>>>> b6af3389
     }
 
     /**
