--- conflicted
+++ resolved
@@ -92,9 +92,8 @@
                                     <p>
                                         <ul>
                                             <li>"don't die" — arvid.</li>
-<<<<<<< HEAD
+
                                             <li>"read the readme" — Quinn.</li>
-=======
 
                                             <li>"donut give up; bee-leaf in yourself!" — darren.</li>
 
@@ -106,7 +105,6 @@
 
                                             <li>"keep trying"</li>
 
->>>>>>> 96882e2e
                                         </ul>
                                     </p>
                                 </div>
