﻿import React, { Component } from 'react';
import styled from 'styled-components';

const He = styled.h5`
  font-weight: bold;
  font-size:1.3em;
`;

const Hee = styled.h5`
  text-decoration:underline;
  font-size:1.2em;
`;

class Resources extends Component {
    render() {
        return (
            <div className="content">
                <div className="container-fluid">
                    <div className="row">
                        <div className="col-md-12">
                            <div className="card">
                                <div className="header">
                                    <h4 className="title">Game Specifications</h4>
                                </div>
                                <div className="content">
                                <p className='text-center'>
                                    <a type="button" className="btn btn-info btn-fill text-center" href='/battlecode20-game-specs.html'>Read the Game Specifications</a>
                                </p>


                                </div>
                            </div>

                            <div className="card">
                                <div className="header">
                                    <h4 className="title">Visualizer</h4>
                                </div>
                                <div className="content">
                                <p className='text-center' style={{
                                    marginBottom: 20
                                }}>
                                    <a type="button" className="btn btn-info btn-fill text-center" href='/visualizer.html'>Go to the Visualizer</a>
                                </p>
                                <p>
                                    You can also run the visualizer locally, which, for example, has the added benefit of automatically reloading replay files.
                                    Go to the GitHub.
                                </p>


                                </div>
                            </div>
                            <div className="card">
                                <div className="header">
                                    <h4 className="title">Lectures</h4>
                                </div>
                                <div className="content">
                                <p>
                                    Lectures are held at MIT in 26-100 between 7 and 9 pm every weekday the first two weeks of IAP.
                                </p>
                                <p>
                                    All lectures are streamed live on <a href='https://twitch.tv/mitbattlecode'>our Twitch account</a>, and
                                    are later uploaded to <a href='https://youtube.com/channel/UCOrfTSnyimIXfYzI8j_-CTQ'>our YouTube channel</a>.
                                </p>


                                </div>
                            </div>
                            <div className="card">
                                <div className="header">
                                    <h4 className="title">Other Resources</h4>
                                </div>
                                <div className="content">
                                <p>
                                    Starter pack.
                                </p>
                                <p>
                                    All of the code powering Battlecode 2020 is open source on GitHub, in the <a href='https://github.com/battlecode/battlecode20'>battlecode20 repository</a>.
                                </p>
                                <p>
                                    Third-party tools.
                                </p>


                                </div>
                            </div>

                            <div className="card">
                                <div className="header">
                                    <h4 className="title">Inspirational Quotes</h4>
                                </div>
                                <div className="content">
                                    <p>
                                        <ul>
                                            <li>"don't die" — arvid.</li>
<<<<<<< HEAD
                                            <li>"smh my head" — marco</li>
=======

                                            <li>"read the readme" — Quinn.</li>

                                            <li>"donut give up; bee-leaf in yourself!" — darren.</li>

                                            <li>"follow your dreams"</li>

                                            <li>"All successful people started with nothing more than a goal." - ezou.</li>

                                            <li>"we should get campbell's as a sponsor this year" - stephanie.</li>

                                            <li>"keep trying"</li>

>>>>>>> 6a4bd2f7
                                        </ul>
                                    </p>
                                </div>
                            </div>
                        </div>
                    </div>
                </div>
            </div>
        );
    }
}

export default Resources;<|MERGE_RESOLUTION|>--- conflicted
+++ resolved
@@ -92,9 +92,8 @@
                                     <p>
                                         <ul>
                                             <li>"don't die" — arvid.</li>
-<<<<<<< HEAD
+
                                             <li>"smh my head" — marco</li>
-=======
 
                                             <li>"read the readme" — Quinn.</li>
 
@@ -108,7 +107,6 @@
 
                                             <li>"keep trying"</li>
 
->>>>>>> 6a4bd2f7
                                         </ul>
                                     </p>
                                 </div>
