<!-- vim: set syntax=markdown: -->
<meta charset="utf-8" emacsmode="-*- markdown -*-">
<link rel="stylesheet" href="css/journal.css?">
<style>
@media (max-width: 576px) {
  body {
    position: absolute;
    left: 0;
    margin-left: 0;
  }
  .md .longTOC {
    display: none;
  }
}
</style>


# Formal specification

*This is the formal specification of the Battlecode 2023 game.* Current version: *1.3.6*

**Welcome to Battlecode 2023: Tempest.**

This is a high-level overview of this year's game. It is highly recommended to read this entire document before you begin writing bots.

*This document and the game it describes may be tweaked as the competition progresses. We'll try to keep changes to a minimum, but may have to make modifications to keep the game balanced. Any changes will be announced in the official Discord channel. You may find a Changelog at the bottom of this document.*

# Background

Lightning booms in the distance and mountains crack as they shift about. Rampant anomalies destroy the very fabric of reality, spurred by the misuse of mutation and alchemy. In a last ditch effort to save humanity, alchemists have torn open unstable portals to a new universe filled with beautiful floating islands and time-bending tempests.

To anchor their dying universe to this bountiful world, humanity must take to the skies and explore the mysterious laws that govern them. But you are not alone – escapees from another reality have fled to this world as well and seek to take it for themselves. The battle of realities has begun, and only one will survive. 

# Objective

In **Battlecode: Tempest**, you will write code to control your faction of robots, in a dangerous battle to conquer the sky islands of the world.

The first faction to conquer 75% of the sky islands wins the battle. Islands are conquered by placing a reality anchor on them, and reality anchors are crafted at each factions headquarters. Each player begins with several headquarters which can create robots, craft anchors, and store resources.

Good luck!

# Map overview

Each Battlecode game will be played on a map. The map is a discrete 2-dimensional rectangular grid, of size ranging between 20×20 and 60×60 inclusive. The bottom-left corner of the map will have coordinates (0, 0); coordinates increase East (right) and North (up). Coordinates on the map are represented as `MapLocation` objects holding the `x` and `y`  coordinates of the location.

In order to prevent maps from favoring one player over another, it is guaranteed that the world is symmetric either by rotation or reflection.

**Note that throughout this document there are mentions of “units” on the map. These units correspond to squared Euclidean distance. For example, a vision range of 36 units means that the robot can see a MapLocation within a circle of radius up to 6 tiles away.**

## Passability

Due to dangerous weather, each square of the map is marked as either impassable or passable. Impassable squares are covered by heavy storms and anomalous hurricanes, and cannot be moved into. Passable squares have clear skies, and can be freely moved through. These squares stay fixed throughout the game.

## Clouds and Currents

The magical winds contain time-bending properties that affect robots that pass through them. These winds cannot pass through impassable squares due to their anomalous weather. 

Time accelerating directional currents flow throughout the map, pushing robots in a specified direction. Robots in a current will be forced to move in the direction of the current at the end of the turn, applied after existing robot movement. Currents will usually appear together on the map in lines or other shapes. **Each current must flow into a different square.**

Time decelerating clouds also appear throughout the map, obscuring vision and slowing down robots within them. When a robot moves into a cloud, it becomes obscured, preventing enemy robots from seeing it with its normal vision radius. Instead, a vision range of 4 units is applied to sense obscured robots. Obscured robots also receive impaired vision, giving them a similar vision range of 4 units. While obscured robots can avoid detection, they receive an increase of 20% on their movement and action cooldowns (moving and acting more slowly), stacking with other time-bending effects. Movements and action cooldowns are defined further down. **Clouds and currents cannot be on the same squares.** 

**Note that all stacking of time-bending effects occurs additively.**

## Islands, Headquarters, and Wells

Certain areas of the map are designated as *sky islands*. Islands appear as groups of connected squares, each group composing a single island. To fully anchor your faction’s universe and win the game, your faction must have reality anchors on **75%** or more of the islands. Once this condition has been fulfilled, your faction will instantly win the game. Sky islands are passable squares. 

There will be between 4 and 35 (inclusive) sky islands spread across the map, and each island is guaranteed to have an area of at most 20.  

Each team has 1-4 fixed *headquarters*. Headquarters cannot be moved or destroyed, as they hold the dimensional tears connecting universes. Robots and reality anchors are created at headquarters. **Robots cannot move over headquarters**. A headquarter cannot be located on a current. At the end of each round, headquarters deal 4 damage to every enemy robot within action radius.

*Resource wells* appear throughout the map and contain an infinite amount of a specific resource type. They cannot be moved or destroyed. No currents, headquarters, or impassable squares can be located on a well. **Robots can travel over wells.** 

# Resources

The core resources are adamantium (Ad), mana (Mn), and elixir (Ex). Each headquarter has its own isolated stockpile of these resources, and constructing robots/reality anchors subtracts from this stockpile. Collecting and bringing back resources for your headquarters enables you to amass a larger and more powerful army of robots. **Resources are not automatically usable when a carrier collects them - they must be carried back to a headquarter.**

There are resource wells scattered around the map, each of a specific resource type. Wells contain an infinite amount of their specified resource, which can be drawn from them by carrier robots located on the well or one of the 8 neighboring squares. Elixir wells do not naturally spawn. Each team will have one adamantium well located within immediately visible distance. All maps are guaranteed to have at least one adamantium well and one mana well. 

Wells will undergo a transformation if the proper conditions are met. By default, carriers can collect from wells at a rate of 1 kg/action. If 2400 kg of the same resource is thrown into the well (adamantium for an adamantium well, etc.), the well will upgrade, allowing carriers to draw from them at a higher rate of 3 kg/action. Alternatively, if 1000 kg of the opposite resource is thrown into the well, the well will transform into an elixir well. Note that only adamantium and mana wells can transform into elixir wells, and the new elixir well will no longer produce its original resource. 

For any given map, wells of a specific type cannot constitute more than 4% of the map’s area. It is also guaranteed that all Adamantium wells will be located within 81 units of a Mana well and vice versa. 

Every five rounds, each headquarter will naturally produce 2 kg of adamantium and 2 kg of mana, automatically adding these resources to its reserves. Both teams start the game with 200 kg of adamantium and 200 kg of mana in each headquarter. Resource costs for robot construction can be found in the in-depth section further below.

# Robots

The Battlecode world involves many robots of different kinds. All robots can perform actions such as moving, sensing, and communicating with each other. In each battle, your robots will face one opposing enemy team.

The game is turn-based and divided into **rounds**. In each round, every robot gets a **turn** in which it gets a chance to run code and take actions. Code that a robot runs costs **bytecodes**, a measure of computational resources. A robot only has a predetermined amount of bytecodes available per turn, after which the robot's turn is immediately ended and computations are resumed on its next turn. If your robot has finished its turn, it should call `Clock.yield()` to wait for the next turn to begin.

All robots have a certain amount of HP (also known as hitpoints, health, life, or such). When a robot's HP reaches zero, the robot is immediately removed from the game.

Robots are assigned unique random IDs no smaller than 10,000, except for your headquarters.

Robots interact with only their nearby surroundings through sensing, moving, and special abilities. Each robot runs an independent copy of your code. Robots will be unable to share static variables (they will each have their own copy), because they are run in separate JVMs.

Two or more robots may not be on the same square. When their movement cooldown is over, robots can move onto any of the 8 neighboring squares. 

## Headquarters

Headquarters store resources, spawn robots, and create reality anchors. Each headquarter can store an infinite amount of resources and anchors. Headquarters can spawn robots using their stored resources within an action radius defined in **Robots in-depth**, and carriers can deposit and receive resources and anchors when located on one of the eight neighboring squares. Headquarters cannot be moved, created, or destroyed.

## Carriers

Carriers are produced with 50 kg of Ad. Upon creation, their inventory is empty. They can hold a maximum of 40 kg of material. The movement speed of a Carrier is dependent on the quantity the robot is carrying. Specifically, when a Carrier stores $m$ kg of materials, its movement cooldown is $\left\lfloor\left(5+\frac{3m}{8}\right)\right\rfloor$

Carriers are the only robots that can move resources and anchors and interact with resource wells, headquarters, and sky islands. The range and rate at which they can interact with these depends on the material and target – see the Resource Wells, Headquarters, and Reality Anchors sections for more info. 

Carriers can also throw resources to attack. This attack strikes an enemy in the targeted location with damage proportional to the quantity of resources thrown. When throwing $m$ kg of resource, the damage dealt is $\left\lfloor\left(\frac{5m}{4}\right)\right\rfloor$. This attack can hit obscured robots even if they are out of vision. The thrown resources fall into the void, lost forever.

## Signal Amplifiers

Signal amplifiers are produced with 30 kg of adamantium and 30 kg of mana. They allow nearby team robots within 20 units (see our sensing/vision section for distance details) to write to their faction’s shared array. Robots not within range of a signal amplifier or other signal boosting square can read from their shared array but cannot write to the array.

## Launchers

Launchers are produced with 60 kg of mana. They can deal damage to enemy robots by targeting a square within 16 units to attack. This attack can hit obscured robots even if they are out of vision. 

## Temporal Destabilizers

Temporal destabilizers are produced with 200 kg of elixir. Destabilizers can select a square within 13 units of them to attack. Once a square has been selected, destabilizers slow down time to all squares within 15 units of the square, applying an 10% increase on all base future robot cooldowns. This effect lasts for 5 turns, after which damage is dealt to all enemies in the affected area. This effect can stack up to 2 times (a max of 2 total destabilizers can impact a square). This attack can hit obscured robots even if they are out of vision. 

## Temporal Boosters

Temporal boosters are produced with 150 kg of elixir. Boosters can accelerate time around them by boosting, allowing ally robots to move and act faster than normal. Specifically, their boost ability applies a 10% tick reduction to all base ally robot cooldowns within 20 units of the booster for the next 10 turns. Note that the boosted location is fixed around the location the boost was applied, and does not move with the booster. This effect can stack up to 3 times with itself (a max of 3 total boosters can impact a square). 

# Reality Anchors

Reality anchors are the devices used to control sky islands. Anchors are manufactured at headquarters. Upon being manufactured, reality anchors will be placed within the headquarter’s storage. A carrier robot must then retrieve it from the headquarters and bring it to the island to conquer it. To place an anchor onto an island, the carrier robot must occupy a square on the island. Once placed, the reality anchor will apply to the entire island; i.e. the entire island will be anchored. 

Reality anchors are 40 kg, meaning that carriers cannot carry any other items when holding an anchor. There are two types of anchors: Standard Anchors and Accelerating Anchors.

Standard Anchors are crafted with 100 kg of adamantium and 100 kg of mana. Accelerating Anchors function similarly to Standard Anchors, but decrease surrounding ally robot cooldowns by 15%. This decrease affects all ally robot within 4 units of the island. These anchors are crafted with 300 kg of elixir. The boosting effects take place once the anchor has been placed and **does not stack with itself**.

Standard anchors have a max health of 250 while accelerating anchors have a max health of 750. Once an anchor's health has been reduced to 0 the anchor is removed and the opposing team can place their own anchor on the island. At the end of each turn each anchor's health will change based on the occupancy of the island the anchor is planted on as follows: $\text{(% island occupied by placing team)} - \text{(% island occupied by opponent)}$. The health of an anchor can never increase past the initial max health of that type of anchor.

Allied robots standing on a controlled island get healed every 3 rounds, at the end of the round. Standard Anchors heal 1 health, while Accelerating Anchors heal 2 health. Allied robots will not get healed on the turn that teams lose control of an island.

Teams can place an anchor on top of an island they already control, overriding their last anchor. The new anchor will be at full health, regardless of the health of the past anchor. The same anchor type does not need to be used to override. Note that overriding an anchor on an already controlled island does not contribute towards the total number of anchors placed tiebreaker described later on.

# Communication

Robots can only see their immediate surroundings and are independently controlled by copies of your code, making coordination very challenging. You will be unable to share any variables between them; note that even static variables will not be shared, as each robot will receive its own copy.

To communicate between robots, alchemists from your home universe have developed a system to allow robots to read and write from a shared array of 64 non-negative integers strictly less than $2^{16}$. Array values persist across turns; ie. they are not reset. 

However, magic lingering in the winds has unexpectedly interfered with communication. While all robots can still read from the shared array for a specified bytecode cost, robots that stray too far from their headquarters and anchored islands cannot write to the array. To combat this interference, alchemists have developed powerful signal amplifier robots that allow nearby robots to write to the shared array. Robots must be within 20 units of a signal amplifier from their team, 4 units from an island with a planted reality anchor from their team, or 9 units from one of their headquarters to write to the shared array.  

# Sensing and Vision

A robot can “sense” a square if the square is within the robot's sight range. Vision is **not** shared between robots, so a robot cannot necessarily sense information that is in sight range of a different robot.

Sensing range is measured in squared units (Euclidean distance squared). For squares within the sensing range, robots can sense robots, resource wells, terrain (clouds, currents, and impassibility), and the current timeflow (given as a multiplier to cooldown). They can sense the type of robot and the type of resource well. You can check whether a square within range is on the map using `onTheMap()`.

Clouds obscure squares from the default vision radius. To sense these squares, a separate obscured vision of 4 units is applied. 

# Victory and Tiebreaks

To win **Battlecode: Tempest**, your objective is to conquer 75% or more of all sky islands. The first team to succeed at this immediately wins. Sky islands must be captured all at once; if a team has conquered 75% islands at independent points in time but no longer controls them, this condition is not satisfied. 

Games must end in finite amounts of time. If games do not end by round 2000, the following tiebreakers are applied in order to determine the stronger team.

1. The team with more sky islands captured.
2. The team with more reality anchors placed in total throughout the round (regardless of if they were destroyed or not).
3. The team with a greater amount of elixir (added up across all headquarters and carriers).
4. The team with a greater amount of mana (added up across all headquarters and carriers).
5. The team with a greater amount of adamantium (added up across all headquarters and carriers).
6. A uniformly random team will be selected.

# Actions and Cooldowns

Robots perform actions to interact with the game world, most of which cannot be performed multiple times in a single turn or in a short period of time. These actions are:

- Attacking. Attacking can only be done if the robot's action cooldown is less than 10 (can check with the `isActionReady()` method), the robot type is one that can attack, and the robot has the relevant resources required to attack (if it is a carrier). Attacking can be performed by calling the `attack()` method. This targets a particular square, damaging an enemy robot if they are located on the square. This increases the robot's action cooldown as determined by the robot type.
- Moving. Moving can only be done if the robot's movement cooldown is less than 10 (can check with the `isMovementReady()` method) and if the ending square is unoccupied and passible. Moving can be performed by calling the `move()` method. This moves the robot in the specified direction. This increases the robot's movement cooldown as determined by the robot type. If you wish to check whether a move is valid, you can use the `canMove()` method. 
- Collection. Carriers can collect resources if the robot’s action cooldown is less than 10 (can check with the `isActionReady()` method), and can be performed by calling the `collectResource()` method. This extracts resources from the targeted resource well and adds it to the carrier’s inventory according to the level of the well. This increases the robot's action cooldown as specified in the robot details.
- Transferring. Carriers can transfer resources or anchors if the robot’s action cooldown is less than 10 (can check with the `isActionReady()` method), and can be performed by calling the `transferResource()` or `transferAnchor()` method. This transfers the specified amount of material to the target and removes it to the carrier’s inventory. If the given quantity is negative, the robot instead removes the specified materials. This increases the robot's action cooldown as specified in the robot details.
- Anchoring. Carriers can place anchors if the robot’s action cooldown is less than 10 (can check with the `isActionReady()` method), and can be performed by calling the `placeAnchor()` method. This places the held anchor on the sky island occupied by the robot and removes it to the carrier’s inventory. This increases the robot’s action cooldown as specified in robot details.
- Boosting. Temporal boosters can accelerate time around them, but only when their action cooldown is less than 10 (can check with the `isActionReady()` method), and can be performed by calling the `boost()` method. This increases the robot’s action cooldown as specified in robot details. 
- Destabilizing. Temporal destabilizers can decelerate time and deal damage around a specified location, but only when their action cooldown is less than 10 (can check with the `isActionReady()` method), and can be performed by calling the `destabilize()` method. This targets a particular location. This increases the robot’s action cooldown as specified in robot details.
- Spawning. Headquarters can spawn robots, but only when their action cooldown is less than 10 (can check with the `isActionReady()` method), and can be performed by calling the `buildRobot()` method. This deducts the cost of the robot from the headquarter’s stockpile, then creates one robot of the specified type in the specified square. 
- Crafting. Headquarters can craft anchors and hold them in their storage. This increases the headquarter’s action cooldown as specified in robot details. 
- Communicating. All robots can read the team array by calling `readSharedArray()`, for standard Java bytecode costs. Robots satisfying the communication requirements can also update the contents of the shared array with `writeSharedArray()`, which incurs a flat bytecode cost of 75 bytecodes per write.
- Disintegrating. Any robot can call the `disintegrate()` method. This immediately destroys the robot that calls it.

**After every turn, the movement and action cooldowns of all robots are decremented by 10.**

# Robots in-depth

All robots can read from the shared team array. Robots satisfying the proper communication requirements can also write to the array. 

Attack and vision ranges are squared Euclidean distances. A vision range of 36 means that the robot can see a MapLocation within a circle of radius up to 6 tiles away.

|  | Headquarter | Carrier | Launcher | Destabilizer | Booster | Amplifier
| --- | --- | --- | --- | --- | --- | --- |
| Cost | N/A | 50 Ad | 60 Mn | 200 Ex | 150 Ex | 30 Ad, 30 Mn
| Cooldown / action | 10 | 8 | 10 | 70 | 140 | N/A 
| Cooldown / move | N/A | $\left\lfloor\left(5+\frac{3m}{8}\right)\right\rfloor$ | 15 | 20 | 25 | 15
| Health | N/A | 150 | 200 | 300 | 400 | 120
| Attack | N/A | $\left\lfloor\left(\frac{5m}{4}\right)\right\rfloor$ | 30 | 50 | N/A | N/A
| Action radius | 9 | 9 | 16 | 13 | N/A | N/A
| Vision radius | 34 | 20 | 20 | 20 | 20 | 34
| Bytecode limit | 20,000 | 12,500 | 10,000 | 10,000 | 10,000 | 10,000

- Headquarter: the central headquarters. Can spawn robots, build anchors, and store materials. 
- Carrier: the material moving robot. Can extract resources from wells, carry resources and anchors, plant anchors, and throw resources. 
- Launcher: the general-purpose attack robot. Can attack a single robot in a specified location. 
- Destabilizer: the offensive time manipulator. Can debuff enemy robots and attack groups of them.
- Booster: the supporting time manipulator. Can buff nearby ally robots. 
- Amplifier: the communication essential. Allows nearby robots to write messages.


# Bytecode Limits

Robots are also very limited in the amount of computation they are allowed to perform per turn. Bytecodes are a convenient measure of computation in languages like Java, where one Java bytecode corresponds roughly to one basic operation such as "subtract" or "get field", and a single line of code generally contains several bytecodes (for details see [here](http://en.wikipedia.org/wiki/Java_bytecode)). Because bytecodes are a feature of the compiled code itself, the same program will always compile to the same bytecodes and thus take the same amount of computation on the same inputs. This is great, because it allows us to avoid using time as a measure of computation, which leads to problems such as nondeterminism. With bytecode cutoffs, re-running the same match between the same bots produces exactly the same results - a feature you will find very useful for debugging.

Every round each robot sequentially takes its turn. If a robot attempts to exceed its bytecode limit (usually unexpectedly, if you have too big of a loop or something), its computation will be paused and then resumed at exactly that point next turn. The code will resume running just fine, but this can cause problems if, for example, you check if a tile is empty, then the robot is cut off and the others take their turns, and then you attempt to move into a now-occupied tile. Instead, use the `Clock.yield()` function to end a robot's turn. This will pause computation where you choose, and resume on the next line next turn.

The per-turn bytecode limits for various robots are as follows:

- Headquarter: 20,000
- Carrier: 12,500
- Amplifier, Booster, Destabilizer, Launcher: 10,000


Some standard functions such as the math library and sensing functions have fixed bytecode costs, available [here](https://github.com/battlecode/battlecode23/blob/master/engine/src/main/battlecode/instrumenter/bytecode/resources/MethodCosts.txt). More details on this at the end of the spec.

# Appendix: Other resources and utilities

## **Sample player**

examplefuncsplayer, a simple player which performs various game actions, is included with battlecode. It includes helpful comments and is a template you can use to see what `RobotPlayer` files should look like.

If you are interested, you may find the full game engine implementation [here](https://github.com/battlecode/battlecode23/tree/master/engine). This is not at all required, but may be helpful if you are curious about the engine's implementation specifics.

## **Debugging**

Debugging is extremely important. See the debugging tips to learn about our useful debug tools.

## **Monitoring**

The `Clock` class provides a way to identify the current round (`rc.getRoundNum()`), and how many bytecodes have been executed during the current round (`Clock.getBytecodeNum()`).

## **GameActionExceptions**

`GameActionException`s are thrown when something cannot be done. It is often the result of illegal actions such as moving onto another robot, or an unexpected round change in your code. Thus, you must write your player defensively and handle `GameActionException`s judiciously. You should also be prepared for any ability to fail and make sure that this has as little effect as possible on the control flow of your program.

Throwing any `Exception`s cause a bytecode penalty of 500 bytecodes. Unhandled exceptions may paralyze your robot.

## **Complete documentation**

Every function you could possibly use to interact with the game can be found in our javadocs.

# Appendix: Other restrictions

## **Java language usage**

Players may use classes from any of the packages listed in [AllowedPackages.txt](https://github.com/battlecode/battlecode23/blob/master/engine/src/main/battlecode/instrumenter/bytecode/resources/AllowedPackages.txt), except for classes listed in [DisallowedPackages.txt](https://github.com/battlecode/battlecode23/blob/master/engine/src/main/battlecode/instrumenter/bytecode/resources/DisallowedClasses.txt). These files can be found here.

Furthermore, the following restrictions apply:

`Object.wait`, `Object.notify`, `Object.notifyAll`, `Class.forName`, and `String.intern` are not allowed. `java.lang.System` only supports `out`, `arraycopy`, and `getProperty`. Furthermore, `getProperty` can only be used to get properties with names beginning with `"bc.testing."`. `java.io.PrintStream` may not be used to open files.

Note that violating any of the above restrictions will cause the robots to explode when run, even if the source files compile without problems.

## **Memory usage**

Robots must keep their memory usage reasonable. If a robot uses more than 8 Mb of heap space during a tournament or scrimmage match, the robot may explode.

## **More information on bytecode costs**

Classes in `java.util`, `java.math`, and scala and their subpackages are bytecode counted as if they were your own code. The following functions in `java.lang` are also bytecode counted as if they were your own code.

`Math.random 
 StrictMath.random 
 String.matches 
 String.replaceAll 
 String.replaceFirst 
 String.split`

The function `System.arraycopy` costs one bytecode for each element copied. All other functions have a fixed bytecode cost. These costs are listed in the [`MethodCosts.txt` file](https://github.com/battlecode/battlecode23/blob/master/engine/src/main/battlecode/instrumenter/bytecode/resources/MethodCosts.txt). Methods not listed are free. The bytecode costs of `battlecode.common` functions are also listed in the javadoc.

Basic operations like integer comparison and array indexing cost small numbers of bytecodes each.

Bytecodes relating to the creation of arrays (specifically `NEWARRAY`, `ANEWARRAY`, and `MULTIANEWARRAY`; see [here](https://en.wikipedia.org/wiki/Java_bytecode_instruction_listings) for reference) have an effective cost greater than a single bytecode. This is because these instructions, although they are represented as a single bytecode, can be vastly more expensive than other instructions in terms of computational cost. To remedy this, these instructions have a bytecode cost equal to the total length of the instantiated array. Note that this should have minimal impact on the typical team, and is only intended to prevent teams from repeatedly instantiating excessively large arrays.

# Appendix: Lingering questions and clarifications

If something is unclear, direct your questions to our Discord where other people may have the same question. We'll update this spec as the competition progresses.

# Appendix: Changelog


- Version 2.0.0 (January 18, 2023) - Post Sprint 1 Rebalancing
  - Balance Changes:
    - All health and damage multiplied by 10
    - Controled islands heal ally robots 1 health every 3 rounds for standard anchors, 2 health every 3 rounds for accelerating anchors
    - Headquarters do 4 damage to all enemy robots within action radius at the end of each round
    - Carrier bytecode limit 10000 --> 12500, Amplifier bytecode limit 7500 --> 10000
    - senseMapInfo bytecode cost 10 --> 5, senseNearbyMapInfos 200 --> 100, all MapInfo methods which previously cost 5 bytecode lowered to 2
<<<<<<< HEAD
    - Carrier and Launcher robots can attack any square in range, if the location has no robot, a teammate or a hq no damage is document
    - canAttack (10 --> 5) and senseRobotAtLocation (25 --> 15) methods reduced in bytecode to account for above
=======
    - Carrier maximum damage 80 --> 50
    - Amplifier health 400 --> 120
    - Amplifier build cost 40 Ad, 40 Mn --> 30 Ad, 30 Mn
    - Launcher damage 60 --> 30
    - Launcher movement cooldown 20 --> 15
    - GameConstants.WELL_STANDARD_RATE 2 --> 1
    - GameConstants.WELL_ACCELERATED_RATE 6 --> 3
    - Carrier action cooldown 10 --> 8
  - Engine Fixes:
    - Changed canAttack and attack to succeed on empty locations, preventing detecting obscured robots
    - Removed carriers' held resources being counted twice for use in tiebreakers  
>>>>>>> 280fa1ed

- Version 1.3.7 (January 17, 2023)
  - Display sprint 1 maps in client

- Version 1.3.6 (January 17, 2023)
  - Released sprint 1 maps
  - Engine Fixes:
    - Fixed assertion that is getting compiled out

- Version 1.3.5 (January 17, 2023)
  - Non-essential update for competitors but critical for infrastructure:
    - Modify tournament mode in client for new infrastructure

- Version 1.3.4 (January 17, 2023)
  - Non-essential update for competitors but critical for infrastructure:
    - Fix a broken release by starting afresh.

- Version 1.3.3 (January 17, 2023)
  - Engine Fixes:
    - Fixed more bugs with boosts from accelerating anchors

- Version 1.3.2 (January 16, 2023)
  - Spec Fixes:
    - Documented replacing ally anchor behaviors (actually this time)
    - Fix README link
  - Engine Fixes:
    - Fixed bug where removing accelerating anchors caused exceptions
    - Illegal robots no longer auto forfeit future games in series
  - Client Fixes:
    - Lower opacity of effects

- Version 1.3.1 (January 15, 2023)
  - Engine Fixes:
    - Fixed headquarter colors being reversed when teams are reversed (from alternateOrder)
    - Fixed issue in checking maps with islands on edges

- Version 1.3.0 (January 15, 2023)
  - Spec Fixes:
    - Clarified that clouds change vision radius to 4 units
  - Engine Fixes:
    - Added check for islands being continuous for map to be valid (old maps may need to be recreated)
    - Removed exception throw in onTheMap
    - Fixed exception print in examplefuncsplayer
    - Added senseCloud and senseNearbyCloudLocations methods which allow sensing of visible clouds
    - Fixed destabilizer damage
    - Fixed updating teamInfo counts for resources
    - Added alternateOrder option to gradle, when enabled this option will mean if multiple consecutive maps are played then teams will swap turn order
    - Changed error message to current version number :)

- Version 1.2.4 (January 13, 2023)
  - Engine Fixes:
    - Fixed the spelling of getCooldownMultiplier
    - Removed getAnchor from the default RobotPlayer

- Version 1.2.3 (January 13, 2023)
  - Non-essential update for competitors but critical for infrastructure:
    - Remove verbose deprecation output. Method deprecation will be re-documented in the future.

- Version 1.2.2 (January 12, 2023)
  - Spec Fixes:
    - Documented behavior of replacing ally anchors on islands
  - Engine Fixes: 
    - Reduced bytecode of isLocationOccupied to 5 to match senseRobotAtLocation
    - Added deprecation messages in outdated methods
    - getAnchor now throws exception if not called by carrier
    - Carriers can no longer utilize collectResource to obtain negative inventory
    - Gradle now has the option to remove map validation
  - Client Fixes:
    - islandIDs no longer clue you in on where other islands are ;)

- Version 1.2.1 (January 11, 2023)
  - Spec Fixes:
    - Updated new well rates in general spec
  - Engine Fixes:
    - MapInfo's isPassable method no longer returns incorrect values
    - Changed default map to DefaultMap rather than maptestsmall
  - Client Fixes:
    - Old maps now have continuous IDs

- Version 1.2.0 (January 11, 2023)
  - Game changes:
    - GameConstants.WELL_STANDARD_RATE 4 --> 2, reduces the standard max ouput rate of a well
    - GameConstants.WELL_ACCELERATED_RATE 10 --> 6, reduces the accelerated max output rate of a well
    - GameConstants.UPGRADE_TO_ELIXIR 1500 --> 1000, reduces the amount needed to upgrade a well to elixir
    - GameConstants.UPGRADE_WELL_AMOUNT 3600 --> 2400, reduces the amount needed to upgrade a well to have the accelerated max output rate
  - Spec Fixes:
    - Added statement of guarantee of 4-35 sky islands and no sky islands with greater than 20 area
  - Engine Fixes:
    - Can no longer build headquarters
    - Communication bug (can always communicate) is fixed
    - Added hasCloud method to MapInfo
    - Added isPassable method to MapInfo
    - Inventories in RobotInfo are now private, use getResourceAmount, getNumAnchors, getTotalAnchors instead
    - Calling canTransferResource with 0 resources no longer works
    - Added getIslandCount to robotController
    - Added getWeight to robotController
    - Changed onTheMap to not check for visibility
    - Added canReturnAnchor and returnAnchor to place anchor back in headquarter
  - Client Fixes:
    - Island IDs are now continuous and can be displayed in client
    - Added support for returning anchors to headquarters

- Version 1.1.0 (January 10, 2023)
  - Spec Fixes:
    - Communication max value: 216 -> $2^{16}$
    - Clarified rules of communication (near *own* headquarters or planted anchor)
    - Moved defintion of units to top of document
    - Clarified time-bending effects stack additively
    - Added links to allowed and disallowed classes (thanks stefangimmillaro)
  - Engine Fixes:
    - Added sensing mapInfo to detect currents, clouds and time-bending effects
    - Fixed assert bug on checking for adjacency in collecting and transfering resources and anchors
    - Resigning now means the other player wins automatically
  - Client Fixes:
    - Fixed client style scrollbars to prevent blocked content



<style class="fallback">body{visibility:hidden}</style>
<script>markdeepOptions={tocStyle:'long'};</script>
<script src="js/markdeep.min.js?" charset="utf-8"></script><|MERGE_RESOLUTION|>--- conflicted
+++ resolved
@@ -299,10 +299,7 @@
     - Headquarters do 4 damage to all enemy robots within action radius at the end of each round
     - Carrier bytecode limit 10000 --> 12500, Amplifier bytecode limit 7500 --> 10000
     - senseMapInfo bytecode cost 10 --> 5, senseNearbyMapInfos 200 --> 100, all MapInfo methods which previously cost 5 bytecode lowered to 2
-<<<<<<< HEAD
-    - Carrier and Launcher robots can attack any square in range, if the location has no robot, a teammate or a hq no damage is document
-    - canAttack (10 --> 5) and senseRobotAtLocation (25 --> 15) methods reduced in bytecode to account for above
-=======
+    - canAttack bytecode cost 10 --> 5, senseRobotAtLocation 25 --> 15
     - Carrier maximum damage 80 --> 50
     - Amplifier health 400 --> 120
     - Amplifier build cost 40 Ad, 40 Mn --> 30 Ad, 30 Mn
@@ -312,9 +309,8 @@
     - GameConstants.WELL_ACCELERATED_RATE 6 --> 3
     - Carrier action cooldown 10 --> 8
   - Engine Fixes:
-    - Changed canAttack and attack to succeed on empty locations, preventing detecting obscured robots
+    - Changed canAttack and attack to succeed but deal no damage to empty locations, friendly robots, and headquarters to prevent detecting obscured robots
     - Removed carriers' held resources being counted twice for use in tiebreakers  
->>>>>>> 280fa1ed
 
 - Version 1.3.7 (January 17, 2023)
   - Display sprint 1 maps in client
