<!-- vim: set syntax=markdown: -->
<meta charset="utf-8" emacsmode="-*- markdown -*-">
<link rel="stylesheet" href="css/journal.css?">
<style>
@media (max-width: 576px) {
  body {
    position: absolute;
    left: 0;
    margin-left: 0;
  }
  .md .longTOC {
    display: none;
  }
}
</style>

**Battlecode: Campaign**
  *The formal specification of the Battlecode 2021 game.*
  Current version: 2021.2.2.0

Welcome to Battlecode 2021: Campaign.
This is a high-level overview of this year's game.
It is highly recommended to read this entire document before you begin writing bots.

*This document and the game it describes may be tweaked as the competition progresses.
We'll try to keep changes to a minimum, but may have to make modifications to keep the game balanced.
Any changes will be announced in the [official Discord channel](https://discord.gg/N86mxkH).
You may find a [Changelog](#changelog) at the bottom of this document.*

# Background

In the aftermath of the robots'
[deadly escape to Mars](https://s3.amazonaws.com/battlecode-2018/specs/battlecode-specs-2018.html)
and their survival of the treacherous landscape of
[rising Martian ocean levels](https://github.com/battlecode/battlecode20/blob/master/specs/specs.md),
the remnants of Martian civilization have gathered yet again to assert their dominance on the planet.
Amidst the chaos, the robots grew to form two opposing factions:
the Research Engineering Division (Red) and the Branched Logistics Union of Electronicists (Blue).
**Battlecode: Campaign** is set in a tumultuous election in the struggle for longstanding peace.

At the center of the battle for precious votes are impassioned speeches imbued with heartfelt conviction,
in the pursuit of a growing army of robotic politicians.
However, renowned robot historians have discovered that success often comes with slander and sabotage,
and both parties realise that reality is no different on Mars.

The history, and indeed the future, of Mars is being written now.
You are to lead your party to victory,
but you must beware, for the campaign is especially thick with calumny,
and your opponents are working against you.
Your objective is to overcome your political obstacles and win the election--at all costs.

# Environment

In **Battlecode: Campaign**, you will write code to control your team of robots,
and lead your party to victory.

In each Campaign battle, your robots will face an opponent party of robots on the game map.
The game is turn-based, taking place over 3000 rounds:
in every round, each robot takes one turn, in order of creation.
Each robot receives limited computation time per turn,
as described in the [Bytecode Limits](#bytecodelimits) section.

## Overview: Map

The world of Mars is a discrete 2-dimensional rectangular grid, of size ranging between $32\times32$ and $64\times64$.
The bottom-left corner of the map will have integer coordinates generated uniformly at random between 10,000 and 30,000;
in other words, all map coordinates will be offset by this amount.
Coordinates increase East (right) and North (up).

******************************************************************************
*                     +---+---+---+---+---+---+---+---+                      *
*  (12345, 23463) --> |   |   |   |   |   |   |   |   | <-- (12352, 23463)   *
*                     +---+---+---+---+---+---+---+---+                      *
*                     |   |   |   |   |   |   |   |   |                      *
*                     +---+---+---+---+---+---+---+---+                      *
*                     |   |   |   |   |   |   |   |   |                      *
*                     +---+---+---+---+---+---+---+---+                      *
*                     |   |   |   |   |   |   |   |   |                      *
*                     +---+---+---+---+---+---+---+---+                      *
*                     |   |   |   |   |   |   |   |   |                      *
*                     +---+---+---+---+---+---+---+---+                      *
*                     |   |   |   |   |   |   |   |   |                      *
*                     +---+---+---+---+---+---+---+---+                      *
*                     |   |   |   |   |   |   |   |   |                      *
*                     +---+---+---+---+---+---+---+---+                      *
*  (12345, 23456) --> |   |   |   |   |   |   |   |   | <-- (12352, 23456)   *
*                     +---+---+---+---+---+---+---+---+                      *
******************************************************************************
[Figure [map-coord]: Example map coordinates for a $8\times8$ map. Each unit occupies one grid cell.]

The map defines the Martian terrain:
each map square has a certain **passability**, which is a real number between 0.1 and 1.0, inclusive.
Squares with lower passability values are covered in Martian swamp and slow down robot actions;
this is described in more detail in the [Robots](#robots) section.

The map also defines the locations of the starting units.
At the beginning of a match, each team will own between 1 and 3 Enlightenment Centers.
These buildings serve as the foundation of your army, and are where your new politicians will be educated.
There may also be up to 6 neutral Enlightenment Centers scattered on the map,
which your team may wish to acquire.

In order to prevent maps from favoring one player over another,
it is guaranteed that Mars is always symmetric by either a rotation or reflection.

## Overview: Influence

The core resource is **influence**.
Wielding influence enables you to amass a larger and more powerful army of robots.
Influence is not a global resource: your team's influence is distributed among your Enlightenment Centers,
and is generated passively both by the Enlightenment Centers and by specific robot types.

Each robot has a hard limit of $10^8$ influence: any influence in excessive of this will be permanently lost.

## Overview: Votes

The objective of **Battlecode: Campaign** is to win the most votes.
Each round, one citizen's vote is up for auction.
Each Enlightenment Center may bid a non-negative amount of influence to win that vote,
and Enlightenment Center which enters the highest bid will win that vote for its team.

The victory conditions and tiebreakers are described in more detail in the [Victory](#victory) section.

# Robots

Each robot runs an independent copy of your code.
It acts given only its own nearby surroundings through **actions**,
such as movement and special abilities.
Robots are assigned unique random IDs no smaller than 10,000.

Each action (movement or active ability) incurs a **cooldown penalty**,
which varies for different robot types;
robots can only perform actions when their cooldown is less than 1.
Performing an action adds a corresponding cooldown penalty to the robot's total cooldown, given by
$$ \frac{\text{base cooldown value}}{\text{passability of current map square}} $$

Each round, all robots' cooldowns will decrease by 1,
regardless of whether they choose to take an action.

## Overview

**Units** are robots which can move; these will be your team's primary means of combat.
Different types of units have different special abilities,
and success in the election will depend on how your team uses these abilities to your advantage.

You are able to create units by transferring part of your influence to the new unit.
The influence you spend is an integer parameter $C$,
which you may choose for each new unit you create.
Newly built politicians and muckrakers will have a cooldown of 10 rounds.

The **conviction** of a unit describes how loyal it is to your party;
by transferring more influence,
you will obtain units that have greater conviction and are therefore more loyal.

**Buildings** are immobile robots;
the only type of available building is Enlightenment Centers.

|                              | Enlightenment Center | Politician         | Slanderer            | Muckraker          |
| ---------------------------- | -------------------- | ------------------ | -------------------- | ------------------ |
| **Class**                    | Building             | Unit               | Unit                 | Unit               |
| **Influence**                | Cannot be created    | $C$ (variable)     | $C$ (variable)       | $C$ (variable)     |
| **Minimum influence**        | N/A                  | 1                  | 1                    | 1                  |
| **Initial conviction**[^1]   | = current influence  | $\lceil1.0C\rceil$ | $\lceil1.0C\rceil$   | $\lceil0.7C\rceil$ |
| **Initial cooldown**         | 0                    | 10                 | 0                    | 10                 |
| **Base action cooldown**     | 2.0                  | 1.0                | 2.0                  | 1.5                |
| **Action radius squared**    | 2                    | 9                  | 0                    | 12                 |
| **Sensor radius squared**    | 40                   | 25                 | 20                   | 30                 |
| **Detection radius squared** | 40                   | 25                 | 20                   | 40                 |
| **True sense**               | Yes                  | No                 | No                   | Yes                |
| **Ability**[^2]              | Bid                  | Empower            | Embezzle, Camouflage | Expose             |
| **Bytecode limit**           | 20,000               | 15,000             | 7,500                | 15,000             |

[^1] The $\lceil\cdot\rceil$ denotes the *ceiling* function, which you may read more about
     [here](https://en.wikipedia.org/wiki/Floor_and_ceiling_functions).
[^2] an advanced mechanic; see below

## Note: radius squared

To preserve integer arithmetic, all distances are measured in distance-squared units.
For example, a location 3 squares east and 4 squares north is a distance of $3^2+4^2=25$ squared-units away,
and all locations within a distance of 25 squared-units form a circle of radius 5.
If you wish, you may obtain the true Euclidean distance by taking the square-root of this value.

## Movement

Units may choose to move to unoccupied adjacent tiles.
This is legal when all of the following constraints are met.

- The unit's cooldown is low enough to perform an action.
- The destination tile is adjacent to the current location (the 8 tiles around the unit's current location).
- The destination tile is not occupied by another robot.

Moving will then increase the robot's action cooldown.

## Sensing, detecting and vision

Each map square has a passability value,
and each robot has a number of characteristics
including its robot type, influence, and current conviction.

All robots may **sense** the passability of nearby map squares and any robots located on them.
Each robot has a specific sensor radius,
and is able to sense map properties and robots within that range.
However, there is the exception that **politicians and slanderers do not have true sense**:
this means they are unable to distinguish between other politicians and slanderers.
To them, all slanderers will appear to be politicians.

Additionally, robots can **detect** the presence of robots near them,
without sensing any properties about those robots other than their location.
Muckrakers have a larger detection radius than sensor radius,
and so are able to detect robots further away than they can sense.

## Robots: detail

### Politicians

Politicians are the lifeblood of political parties, converting other robots to their cause.
They move around the map, and may choose to give an impassioned speech that applies their own conviction to a small radius.
The politician is then destroyed, as delivering speeches is tremendously exhausting.

- **Sensing**: will see other slanderers to be politicians.
- **Empower (active ability)**: Gives a speech to surrounding units in a specified range,
  which can be up to the politician's action radius.
  All robots within that range will be affected by the speech.
  Specifically:
  - The robot uses all of its remaining conviction to give a speech.
    However, 10 units of conviction will be lost:
    if the politician has less than 10 conviction, the speech will not affect other robots at all.
  - If there are $n$ nearby robots,
    then the remaining conviction will be divided into $n$ equal parts.
    If it cannot be equally divided,
    the extra conviction will be distributed with priority given first to later creation,
    with ties broken by smaller robot ID.
  - Each friendly unit will gain conviction, capped at the unit's initial conviction.
  - Each friendly building will gain conviction.
  - Each non-friendly (enemy or neutral) robot will lose conviction.
    If its conviction becomes negative, then:
    - Politicians will be **converted** to your team,
      with conviction equal to the absolute value of the difference,
      capped at the robot's initial conviction.
    - Slanderers and muckrakers will be destroyed.
    - Buildings will be **converted** to your team,
      with conviction equal to the absolute value of the difference.
  - Unused conviction (i.e. conviction lost due to conviction caps) will be lost forever,
    with echoes of the speech carried away by the Martian wind.

Robot flags may be reset if the robot changes team.
If the robot rejoins your team later, you are **not guaranteed** that it will have the same ID,
and it **will be possible** that a new copy of your code will be created to control the robot
(so your old controller is erased).

### Slanderers

Slanderers advance the party's political agenda by spreading falsehoods, generating influence for the Enlightenment Center that had created it.

- **Sensing**: will see other slanderers to be politicians.
- **Embezzle (passive ability)**: Suppose the slanderer has $x$ influence.
  For 50 turns after being created,
  as long as both it and the Enlightenment Center that created it are friendly,
  that Enlightenment Center passively receives
  $\left\lfloor\left(\frac{1}{50}+0.03e^{-0.001x}\right)\cdot x\right\rfloor$ influence per round [^3].
- **Camouflage (passive ability)**: 300 rounds after being created,
  the slanderer's claims fade from citizens' memory,
  and it transforms into a politician of equal conviction.

You have no control over the Embezzle and Camouflage abilities of Slanderers, as these occur passively.

[^3] The $\lfloor\cdot\rfloor$ denotes the *floor* function, which you may read more about
     [here](https://en.wikipedia.org/wiki/Floor_and_ceiling_functions).

### Muckrakers

Muckrakers search the map, exposing the lies of enemy slanderers.

- **Sensing**: Can sense robot details in a smaller radius than it can detect robots.
- **Expose (active ability)**: Targets an enemy slanderer, exposing its lies and destroying it.
  For the next 50 turns,
  all speeches made by the muckraker's team will have a multiplicative factor of
  $1.001^\text{slanderer's influence}$ applied to the total conviction of the speech,
  before the 10 units of conviction are deducted.
  If multiple slanderers are exposed, these factors are combined multiplicatively.

### Enlightenment Centers

Enlightenment Centers build politicians, slanderers and muckrakers,
and are your gateway to influence election victory.
They cannot be built, and can only change teams due to being empowered by politician speeches.

- Either neutral or owned by a team.
  - Enlightenment Centers initially belonging to a team will have 150 influence.
  - Neutral enlightenment centers have a predetermined amount of influence between 50 and 500.
- **Build robot (active ability)**: Spawn a unit of a specified type on an adjacent square,
  transferring part of the Enlightenment Center's influence to the newly spawned unit.
- **Bid**: Bid influence for a vote.
  This is described in more detail in the [Victory](#victory) section below.
  This action does not affect or depend on the robot's cooldown.
- When affiliated with a team, passively generate influence per turn,
  where the amount generated is a function $f(t)$ of the current round number $t$.
  $$ f(t)=\left\lceil0.2\sqrt{t}\right\rceil $$

# Victory

## Votes

To win **Battlecode: Campaign**, your team must win more votes than the opposing team.
Each round, one citizen's vote is up for auction.
Each Enlightenment Center may bid a non-negative amount of influence to win that vote.
Neutral Enlightenment Centers will always bid zero.

The Enlightenment Center which enters the highest bid will win that vote for its team,
expending the influence it bid.
The Enlightenment Center with the highest bid on the opposing team will spend half its bid influence for its failed bid,
rounded up to the nearest integer.
All other Enlightenment Centers will not spend any influence.

If both teams have the equal highest bid,
then the citizens will instead opt to vote for an unnamed third party.
In this case, both teams will spend half their largest bid influence for the failed attempt.
If multiple Enlightenment Centers within a team bid the equal highest amount,
then ties are first broken by lowest robot age and then by lowest robot ID (same order as for Empower).

## Victory conditions and tiebreakers

If a team loses all its robots, then it immediately loses, regardless of its vote count. Otherwise, at the conclusion of 3000 rounds, the winner is determined according to the following tiebreakers.

1. Highest total vote count.
1. Most total owned Enlightenment Centers.
1. Highest total unit influence.
1. The citizens of Mars flip a coin to determine the winner.

# Communication

Robots can only see their immediate surroundings and are independently controlled by copies of your code,
making coordination very challenging.
You will be unable to share any variables between them;
note that even static variables will not be shared, as each robot will receive its own copy.

To facilitate communication, each robot on the map has a flag, which it may set to any color.
Colors are described as 24-bit integers,
so each robot may communicate a non-negative integer less than $2^{24}$.
A robot's flag is visible to all other robots that can sense it, even enemy robots.
Flag colors will persist from each round to the next unless they are changed;
however, changing the flag color will incur a bytecode cost (see [below](#bytecodelimits)).

Additionally, enlightenment centers can see the flags of all robots,
and all robots can see the flags of all enlightenment centers.

# Bytecode limits

Robots are also very limited in the amount of computation they are allowed to perform per turn.
Bytecodes are a convenient measure of computation in languages like Java,
where one Java bytecode corresponds roughly to one basic operation such as "subtract" or "get field",
and a single line of code generally contains several bytecodes.
(For details see [here](http://en.wikipedia.org/wiki/Java_bytecode)).
Because bytecodes are a feature of the compiled code itself,
the same program will always compile to the same bytecodes and thus take the same amount of computation on the same inputs.
This is great, because it allows us to avoid using time as a measure of computation,
which leads to problems such as nondeterminism.
With bytecode cutoffs, re-running the same match between the same bots produces exactly the same results--a feature you will find very useful for debugging.

Every round each robot sequentially takes its turn.
If a robot attempts to exceed its bytecode limit
(usually unexpectedly, if you have too big of a loop or something),
its computation will be paused and then resumed at exactly that point next turn.
The code will resume running just fine, but this can cause problems if,
for example, you check if a tile is empty, then the robot is cut off and the others take their turns,
and then you attempt to move into a now-occupied tile.
Instead, use the `Clock.yield()` function to end a robot's turn.
This will pause computation where you choose, and resume on the next line next turn.

The per-turn bytecode limits for various robots are as follows:

- Politician: 15,000
- Slanderer: 7,500
- Muckraker: 15,000
- Enlightenment Center: 20,000

Some standard functions such as the math library and sensing functions have fixed bytecode costs,
available [here](https://github.com/battlecode/battlecode21/blob/master/engine/src/main/battlecode/instrumenter/bytecode/resources/MethodCosts.txt).
More details on this at the end of the spec.

# Other resources and utilities

## Sample player

[examplefuncsplayer](https://github.com/battlecode/battlecode21-scaffold),
a simple player which performs various game actions, is included with battlecode.
It includes helpful comments and is a template you can use to see what `RobotPlayer` files should look like.

If you are interested, you may find the full game engine implementation
[here](https://github.com/battlecode/battlecode21/blob/master/engine/src/main/battlecode/).
This is not at all required, but may be helpful if you are curious about the engine's implementation specifics.

## Debugging

Debugging is extremely important. See the [debugging tips](http://2021.battlecode.org/debugging) to learn about our useful debug tools.

## Monitoring

The `Clock` class provides a way to identify the current round (`rc.getRoundNum()`),
and how many bytecodes have been executed during the current round (`Clock.getBytecodeNum()`).

## GameActionExceptions

`GameActionException`s are thrown when something cannot be done.
It is often the result of illegal actions such as moving onto another robot,
or an unexpected round change in your code.
Thus, you must write your player defensively and handle `GameActionException`s judiciously.
You should also be prepared for any ability to fail and make sure that this has as little effect as possible on the control flow of your program.

Throwing any `Exception`s cause a bytecode penalty of 500 bytecodes.
Unhandled exceptions may paralyze your robot.

## Complete documentation

Every function you could possibly use to interact with the game can be found in our [javadocs](/javadoc/).

# Other restrictions

## Java language usage

Players may use classes from any of the packages listed in `AllowedPackages.txt`,
except for classes listed in `DisallowedPackages.txt`. 
These files can be found [here](https://github.com/battlecode/battlecode21/tree/master/engine/src/main/battlecode/instrumenter/bytecode/resources).

Furthermore, the following restrictions apply:

`Object.wait`, `Object.notify`, `Object.notifyAll`, `Class.forName`, and `String.intern` are not allowed.
`java.lang.System` only supports `out`, `arraycopy`, and `getProperty`.
Furthermore, `getProperty` can only be used to get properties with names beginning with `"bc.testing."`.
`java.io.PrintStream` may not be used to open files.

Note that violating any of the above restrictions will cause the robots to freeze when run,
even if the source files compile without problems.

## Memory usage

Robots must keep their memory usage reasonable.
If a robot uses more than 8 Mb of heap space during a tournament or scrimmage match, the robot may freeze.

## More information on bytecode costs

Classes in `java.util`, `java.math`, and scala and their subpackages are bytecode counted as if they were your own code.
The following functions in `java.lang` are also bytecode counted as if they were your own code.

```java
Math.random
StrictMath.random
String.matches
String.replaceAll
String.replaceFirst
String.split
```

The function `System.arraycopy` costs one bytecode for each element copied.
All other functions have a fixed bytecode cost.
These costs are listed in the [`MethodCosts.txt` file](https://github.com/battlecode/battlecode21/blob/master/engine/src/main/battlecode/instrumenter/bytecode/resources/MethodCosts.txt).
Methods not listed are free.
The bytecode costs of `battlecode.common` functions are also listed in the javadoc.

Basic operations like integer comparison and array indexing cost small numbers of bytecodes each.

Bytecodes relating to the creation of arrays (specifically `NEWARRAY`, `ANEWARRAY`, and `MULTIANEWARRAY`;
see [here](https://en.wikipedia.org/wiki/Java_bytecode_instruction_listings) for reference) have an effective cost greater than a single bytecode.
This is because these instructions, although they are represented as a single bytecode,
can be vastly more expensive than other instructions in terms of computational cost.
To remedy this, these instructions have a bytecode cost equal to the total length of the instantiated array.
Note that this should have minimal impact on the typical team,
and is only intended to prevent teams from repeatedly instantiating excessively large arrays.

# Lingering questions and clarifications

If something is unclear, direct your questions to our [Discord](https://discord.gg/N86mxkH) where other people may have the same question.
We'll update this spec as the competition progresses.

# Changelog

<<<<<<< HEAD
- Version 2021.2.2.0 (1/12/21)
    - Limit maximum robot influence to $10^8$, and supply `GameConstants.ROBOT_INFLUENCE_LIMIT`.
    - Small visual improvements to client
=======
- Version 2021.2.1.2 (1/11/21)
    - Client
      - Track more information
      - Small visual changes
>>>>>>> 35623a98

- Version 2021.2.1.1 (1/11/21)
    - Properly include the engine sources with the deployment

- Version 2021.2.1.0 (1/11/21)
    - Add command-line option to disable all indicator dots.
      Can be achieved by adding `-Dbc.engine.show-indicators=false` to the `build.gradle` file.

- Version 2021.2.0.3 (1/10/21)
    - Client
      - Revamp map editor (thanks to a PR from Team Double J)
      - Performance improvements
      - Terraformed Mars

- Version 2021.2.0.2 (1/8/21)
    - Fix incorrect muckraker initial cooldown (15 -> 10)

- Version 2021.2.0.1 (1/8/21)
    - Finish incomplete release

- Version 2021.2.0.0 (1/8/21)
    - Breaking changes:
        - Change slanderer influence function from linear to exponential decay, preventing exponential growth
        - Remove `GameConstants.MAX_ROBOT_ID`
          (cannot guarantee reasonable upper bound as new IDs are generated when robots change teams)
    - Major game spec changes:
        - Newly built politicians and muckrakers have an action cooldown of 10 rounds
        - Guarantee no more than 6 neutral Enlightenment Centers
    - Other adjusted constants
        - Muckraker buff exponentiation base decreased from 1.01 to 1.001
        - Significantly increased bytecode limits
    - New features:
        - Add `RobotController::expose(int id)`
        - New maps for experimentation
        - Add option to disable logs processing in client
    - Bug fixes
        - Fix reset of non-fatal damage to units
        - Minor client bug fixes

- Version 2021.1.0.3 (1/5/21)
    - Spec clarifications:
        - Clarify cooldowns for Enlightenment Center abilities
        - Clarify what happens on robot team conversion
    - Client bugfixes
        - Corrected influence and conviction tracking
        - Handles neutral enlightenment centers
        - Fixed animations and various crashes during game playback

- Version 2021.1.0.2 (1/4/21)
    - Registered maptestsmall in client

- Version 2021.1.0.1 (1/4/21)
    - Fixed map extensions in client, scaffold
    - Implemented enlightenment centers can get flags of all bots

- Version 2021.1.0.0 (1/4/21)
    - Initial release

<style class="fallback">body{visibility:hidden}</style>
<script>markdeepOptions={tocStyle:'long'};</script>
<script src="js/markdeep.min.js?" charset="utf-8"></script><|MERGE_RESOLUTION|>--- conflicted
+++ resolved
@@ -474,16 +474,13 @@
 
 # Changelog
 
-<<<<<<< HEAD
 - Version 2021.2.2.0 (1/12/21)
     - Limit maximum robot influence to $10^8$, and supply `GameConstants.ROBOT_INFLUENCE_LIMIT`.
-    - Small visual improvements to client
-=======
+
 - Version 2021.2.1.2 (1/11/21)
     - Client
       - Track more information
       - Small visual changes
->>>>>>> 35623a98
 
 - Version 2021.2.1.1 (1/11/21)
     - Properly include the engine sources with the deployment
