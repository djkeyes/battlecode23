--- conflicted
+++ resolved
@@ -142,12 +142,8 @@
 - When a **delivery drone** is destroyed, if it is holding a unit, that unit is placed on the tile where the drone died.
 - If the unit is placed on a flooded tile and is not a drone, it is destroyed as usual.
 
-<<<<<<< HEAD
 
 | unit | cost (soup) | sensor radius (squared distance) | base cooldown | produced by |
-=======
-| unit | cost (soup) | sensor radius (squared distance) | base cooldown(s) | produced by |
->>>>>>> 7acc698c
 | --- | --- | --- | --- | --- |
 | Miner | 70 | 35 | 1 | HQ |
 | Landscaper | 150 | 24 | 1 | Design School |
