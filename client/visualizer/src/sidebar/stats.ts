--- conflicted
+++ resolved
@@ -119,14 +119,11 @@
     bars.id = "stats-bars";
     table.setAttribute("align", "center");
 
-<<<<<<< HEAD
     const title = document.createElement('td');
     title.colSpan= 2;
     const label = document.createElement('h3');
     label.innerText = 'Votes';
 
-=======
->>>>>>> f0991e38
     teamIDs.forEach((id: number) => {
       const bar = document.createElement("td");
       bar.height = "150";
@@ -247,14 +244,11 @@
     this.statsTableElement.remove();
     this.statsTableElement = this.statsTable(teamIDs);
     this.div.appendChild(this.statsTableElement);
-<<<<<<< HEAD
 
     // relative bar
     this.relativeBarElement = this.relativeBar(teamIDs);
     this.div.appendChild(this.relativeBarElement);
     console.log(this.relativeBarElement)
-=======
->>>>>>> f0991e38
   }
 
   tourIndexJumpFun(e) {
