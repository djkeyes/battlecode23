import { schema, flatbuffers } from 'battlecode-schema'
import * as Map from 'core-js/library/es6/map'
import { createWriteStream } from 'fs'
import { gzip } from 'pako'
import { isNull } from 'util'
import { Signer } from 'crypto'
import { constants } from 'buffer'

let SIZE = 32
const maxID = 4096

const bodyTypeList = [
  schema.BodyType.CARRIER,
  schema.BodyType.LAUNCHER,
  schema.BodyType.AMPLIFIER,
  schema.BodyType.DESTABILIZER,
  schema.BodyType.BOOSTER,
  schema.BodyType.HEADQUARTERS // TODO: SHOULD I REMOVE BUILDINGS?
]

const bodyVariety = bodyTypeList.length

// Return random integer in [l,r] (inclusive), uniformly
function random(l: number, r: number): number {
  if (l > r) { console.log("Wrong call of random"); return -1 }
  return Math.min(Math.floor(Math.random() * (r - l + 1)) + l, r)
}

function trimEdge(x: number, l: number, r: number): number {
  return Math.min(Math.max(l, x), r)
}

//I think this is the same as 
//schemaspawnedBodyTable
type BodiesType = {
  robotIDs: number[],
  teamIDs: number[],
  types: number[],
  xs: number[],
  ys: number[]//,
  //levels: number[]
}

type MapType = {
  walls: boolean[],
  resources: number[],
  clouds: boolean[],
  islands: number[],
  currents: number[],
}

// Class to manage IDs of units
class IDsManager {
  private maxID: number
  private used: Uint8Array
  private dead: Uint8Array

  // [0, maxID]
  constructor(maxID: number) {
    this.maxID = maxID
    this.used = new Uint8Array(maxID + 1)
    this.dead = new Uint8Array(maxID + 1)
  }

  units(): number {
    let res = 0
    for (let i = 0; i <= this.maxID; i++) res += this.used[i]
    return res
  }

  isFull(): boolean {
    return this.units() == this.maxID
  }

  useNextID(): number {
    if (this.isFull()) throw (Error("There are no available IDs"))
    for (let i = 0; i <= this.maxID; i++) if (this.used[i] == 0) {
      this.used[i] = 1
      return i
    }
    throw (Error("This line is not supposed to happen"))
  }

  useRandomID(): number {
    if (this.isFull()) throw (Error("There are no available IDs"))
    const arr = new Array()
    for (let i = 0; i <= this.maxID; i++) {
      if (this.used[i] == 0) arr.push(i)
    }

    const idx = random(0, arr.length - 1)
    this.used[arr[idx]] = 1
    return arr[idx]
  }

  killID(ID: number): void {
    if (this.used[ID] == 0) throw (Error("Can't kill unused ID"))
    if (this.dead[ID] != 0) throw (Error("Can't kill a unit twice"))

    this.dead[ID] = 1
  }

  killRandomID(): number {
    const arr = new Array()
    for (let i = 0; i <= this.maxID; i++) {
      if (this.used[i] == 1 && this.dead[i] == 0) arr.push(i)
    }
    if (arr.length == 0) throw (Error("There are no units to kill"))

    const idx = random(0, arr.length - 1)
    this.killID(arr[idx])
    return arr[idx]
  }
};

function makeRandomBodies(manager: IDsManager, unitCount: number): BodiesType {
  const bodies: BodiesType = {
    robotIDs: Array(unitCount),
    teamIDs: Array(unitCount),
    types: Array(unitCount),
    xs: Array(unitCount),
    ys: Array(unitCount)
    //levels: Array(unitCount)
  }

  for (let i = 0; i < unitCount; i++) {
    bodies.robotIDs[i] = manager.useRandomID()
    bodies.teamIDs[i] = random(1, 2)
    bodies.types[i] = bodyTypeList[random(0, bodyVariety - 1)]
    bodies.xs[i] = random(0, SIZE - 1)
    bodies.ys[i] = random(0, SIZE - 1)
    //bodies.levels[i] = 1; //random(1, 3); TODO: upgrades
  }

  return bodies
}

// Random map, no units.
function makeRandomMap(): MapType {

  const map: MapType = {
    walls: new Array(SIZE * SIZE),
    resources: new Array(SIZE * SIZE),
    clouds: new Array(SIZE * SIZE),
    islands: new Array(SIZE * SIZE),
    currents: new Array(SIZE * SIZE),
  }

<<<<<<< HEAD
  for(let i=0; i<SIZE; i++) {
    for(let j=0; j<SIZE; j++){
      const idxVal = i*SIZE + j;
      map.walls[idxVal] = (Math.random() > .9);
      map.resources[idxVal] = Math.floor(3 * Math.random());
      map.clouds[idxVal] = (Math.random() > .5);
      map.islands[idxVal] = 0; //TODO make islands
      map.currents[idxVal] = Math.floor(9 * Math.random()); //TODO: 8 directions and nothing?
    }
=======
  for (let i = 0; i < SIZE; i++) for (let j = 0; j < SIZE; j++) {
    const idxVal = i * SIZE + j
    map.walls[idxVal] = (Math.random() > .9)
    map.resources[idxVal] = Math.floor(3 * Math.random())
    map.clouds[idxVal] = (Math.random() > .5)
    map.islands[idxVal] = (Math.random() > .9) ? Math.floor(Math.random() * 100) : 0
    map.currents[idxVal] = Math.floor(9 * Math.random())
>>>>>>> 8d376766
  }
  return map
}
function createEventWrapper(builder: flatbuffers.Builder, event: flatbuffers.Offset, type: schema.Event): flatbuffers.Offset {
  schema.EventWrapper.startEventWrapper(builder)
  schema.EventWrapper.addEType(builder, type)
  schema.EventWrapper.addE(builder, event)
  return schema.EventWrapper.endEventWrapper(builder)
}

function createVecTable(builder: flatbuffers.Builder, xs: number[], ys: number[]) {
  const xsP = schema.VecTable.createXsVector(builder, xs)
  const ysP = schema.VecTable.createYsVector(builder, ys)
  schema.VecTable.startVecTable(builder)
  schema.VecTable.addXs(builder, xsP)
  schema.VecTable.addYs(builder, ysP)
  return schema.VecTable.endVecTable(builder)
}

function createSBTable(builder: flatbuffers.Builder, bodies: BodiesType): flatbuffers.Offset {
  const bb_locs = createVecTable(builder, bodies.xs, bodies.ys)
  const bb_robotIDs = schema.SpawnedBodyTable.createRobotIDsVector(builder, bodies.robotIDs)
  const bb_teamIDs = schema.SpawnedBodyTable.createTeamIDsVector(builder, bodies.teamIDs)
  const bb_types = schema.SpawnedBodyTable.createTypesVector(builder, bodies.types)
  //const bb_influences = schema.SpawnedBodyTable.createInfluencesVector(builder, bodies.influences);

  schema.SpawnedBodyTable.startSpawnedBodyTable(builder)
  schema.SpawnedBodyTable.addLocs(builder, bb_locs)
  schema.SpawnedBodyTable.addRobotIDs(builder, bb_robotIDs)
  schema.SpawnedBodyTable.addTeamIDs(builder, bb_teamIDs)
  schema.SpawnedBodyTable.addTypes(builder, bb_types)
  //schema.SpawnedBodyTable.addInfluences(builder, bb_influences);
  return schema.SpawnedBodyTable.endSpawnedBodyTable(builder)
}

function createMap(builder: flatbuffers.Builder, bodies: number, name: string, map?: MapType): flatbuffers.Offset {
  const bb_name = builder.createString(name)

  /*
    map.walls[idxVal] = (Math.random() > .9);
    map.resources[idxVal] = Math.floor(3 * Math.random());
    map.clouds[idxVal] = (Math.random() > .5);
    map.islands[idxVal] = 0; //TODO make better islands
    map.currents[idxVal] =  Math.floor(6 * Math.random()); //TODO: is 6 direction
  
  walls: boolean[],
  resources: number[],
  clouds: boolean[],
  islands: number[], 
  currents: number [],
    */



  let walls: Array<boolean>
  let resources: Array<number>
  let clouds: Array<boolean>
  let islands: Array<number>
  let currents: Array<number>
  if (map) {
    walls = map.walls
    resources = map.resources
    clouds = map.clouds
    islands = map.islands
    currents = map.currents
  }
  else {
    walls = new Array(SIZE * SIZE)
    walls.fill(false)
    resources = new Array(SIZE * SIZE)
    resources.fill(0)
    clouds = new Array(SIZE * SIZE)
    clouds.fill(false)
    islands = new Array(SIZE * SIZE)
    islands.fill(0)
    currents = new Array(SIZE * SIZE)
    currents.fill(0)

  }

  const bb_walls = schema.GameMap.createWallsVector(builder, walls)
  const bb_resources = schema.GameMap.createResourcesVector(builder, resources)
  const bb_clouds = schema.GameMap.createCloudsVector(builder, clouds)
  const bb_islands = schema.GameMap.createIslandsVector(builder, islands)
  const bb_currents = schema.GameMap.createCurrentsVector(builder, currents)

  schema.GameMap.startGameMap(builder)
  schema.GameMap.addName(builder, bb_name)

  schema.GameMap.addMinCorner(builder, schema.Vec.createVec(builder, 0, 0))
  schema.GameMap.addMaxCorner(builder, schema.Vec.createVec(builder, SIZE, SIZE))

  if (!isNull(bodies)) schema.GameMap.addBodies(builder, bodies)
  schema.GameMap.addRandomSeed(builder, 42)

  schema.GameMap.addWalls(builder, bb_walls)
  schema.GameMap.addResources(builder, bb_resources)
  schema.GameMap.addClouds(builder, bb_clouds)
  schema.GameMap.addIslands(builder, bb_islands)
  schema.GameMap.addCurrents(builder, bb_currents)

  return schema.GameMap.endGameMap(builder)
}

function createGameHeader(builder: flatbuffers.Builder): flatbuffers.Offset {
  const bodies: flatbuffers.Offset[] = []
  // what's the default value?
  // Is there any way to automate this?
  for (const body of bodyTypeList) {
    const btmd = schema.BodyTypeMetadata
    //WTH
    bodies.push(btmd.createBodyTypeMetadata(builder, body,
      1, //BuildCostAd
      1, //BuildCostMN
      1, //BuildCostEx
      10, //action cooldown
      10, //movement cooldown
      22, //health
      10, //action radius squared
      10, //vision radius squared
      10000, // bytecodelimit
    )) //TODO: make robots interesting
  }

  const teams: flatbuffers.Offset[] = []
  for (let team of [1, 2]) {
    const name = builder.createString('Team ' + team)
    const packageName = builder.createString('big' + team + '.memes.big.dreams')
    schema.TeamData.startTeamData(builder)
    schema.TeamData.addName(builder, name)
    schema.TeamData.addPackageName(builder, packageName)
    schema.TeamData.addTeamID(builder, team)
    teams.push(schema.TeamData.endTeamData(builder))
  }

  const version = builder.createString('IMAGINARY VERSION!!!')
  const bodiesPacked = schema.GameHeader.createBodyTypeMetadataVector(builder, bodies)
  const teamsPacked = schema.GameHeader.createTeamsVector(builder, teams)

  schema.Constants.startConstants(builder)
  schema.Constants.addIncreasePeriod(builder, 20)
  schema.Constants.addAdAdditiveIncrease(builder, 5)
  schema.Constants.addMnAdditiveIncrease(builder, 20)
  const constants = schema.Constants.endConstants(builder)

  schema.GameHeader.startGameHeader(builder)
  schema.GameHeader.addSpecVersion(builder, version)
  schema.GameHeader.addBodyTypeMetadata(builder, bodiesPacked)
  schema.GameHeader.addTeams(builder, teamsPacked)
  schema.GameHeader.addConstants(builder, constants)
  return schema.GameHeader.endGameHeader(builder)
}

function createGameFooter(builder: flatbuffers.Builder, winner: number): flatbuffers.Offset {
  schema.GameFooter.startGameFooter(builder)
  schema.GameFooter.addWinner(builder, winner)
  return schema.GameFooter.endGameFooter(builder)
}

function createMatchHeader(builder: flatbuffers.Builder, turns: number, map: number): flatbuffers.Offset {
  schema.MatchHeader.startMatchHeader(builder)
  schema.MatchHeader.addMaxRounds(builder, turns)
  schema.MatchHeader.addMap(builder, map)

  return schema.MatchHeader.endMatchHeader(builder)
}

function createMatchFooter(builder: flatbuffers.Builder, turns: number, winner: number): flatbuffers.Offset {
  schema.MatchFooter.startMatchFooter(builder)
  schema.MatchFooter.addWinner(builder, winner)
  schema.MatchFooter.addTotalRounds(builder, turns)

  return schema.MatchFooter.endMatchFooter(builder)
}

function createGameWrapper(builder: flatbuffers.Builder, events: flatbuffers.Offset[], turns: number): flatbuffers.Offset {
  const eventsPacked = schema.GameWrapper.createEventsVector(builder, events)
  const matchHeaders = schema.GameWrapper.createMatchHeadersVector(builder, [1])
  const matchFooters = schema.GameWrapper.createMatchFootersVector(builder, [turns + 2])
  schema.GameWrapper.startGameWrapper(builder)
  schema.GameWrapper.addEvents(builder, eventsPacked)
  schema.GameWrapper.addMatchHeaders(builder, matchHeaders)
  schema.GameWrapper.addMatchFooters(builder, matchFooters)
  return schema.GameWrapper.endGameWrapper(builder)
}

// Game without any unit & changes
function createBlankGame(turns: number, randomMap: boolean = false) {
  let builder = new flatbuffers.Builder()
  let events: flatbuffers.Offset[] = []

  events.push(createEventWrapper(builder, createGameHeader(builder), schema.Event.GameHeader))

  const map = createMap(builder, null, 'Blank Demo', (randomMap ? makeRandomMap() : undefined))
  events.push(createEventWrapper(builder, createMatchHeader(builder, turns, map), schema.Event.MatchHeader))

  for (let i = 1; i < turns + 1; i++) {
    schema.Round.startRound(builder)
    schema.Round.addRoundID(builder, i)

    events.push(createEventWrapper(builder, schema.Round.endRound(builder), schema.Event.Round))
  }

  events.push(createEventWrapper(builder, createMatchFooter(builder, turns, 1), schema.Event.MatchFooter))
  events.push(createEventWrapper(builder, createGameFooter(builder, 1), schema.Event.GameFooter))

  const wrapper = createGameWrapper(builder, events, turns)
  builder.finish(wrapper)
  return builder.asUint8Array()
}

// Game with every units, without any changes
function createStandGame(turns: number) {
  let builder = new flatbuffers.Builder()
  let events: flatbuffers.Offset[] = []

  events.push(createEventWrapper(builder, createGameHeader(builder), schema.Event.GameHeader))

  let robotIDs = []
  let teamIDs = []
  let types = []
  let xs = []
  let ys = []
  //let influences = [];

  var i = 0
  for (i = 0; i < bodyVariety * 2; i++) {
    robotIDs.push(i)
    teamIDs.push(i % 2 + 1) // 1 2 1 2 1 2 ...

    let type = Math.floor(i / 2)
    types.push(bodyTypeList[type])

    // assume map is large enough
    //TODO: RANDOMIZE??????
    xs[i] = Math.floor(i / 2) * 2 + 5
    ys[i] = 5 * (i % 2) + 5
  }
  // used to add neutral enlightenment center
  //disabled in stupid way

  //TODO: I DO NOT THINKG WE NEED THIS??
  //robotIDs.push(i);
  //teamIDs.push(1);
  //types.push(schema.BodyType.SAGE);
  //xs[i] = Math.floor(i/2) * 2 + 5;
  //ys[i] = 5*(i%2)+5;  

  const bb_locs = createVecTable(builder, xs, ys)
  const bb_robotIDs = schema.SpawnedBodyTable.createRobotIDsVector(builder, robotIDs)
  const bb_teamIDs = schema.SpawnedBodyTable.createTeamIDsVector(builder, teamIDs)
  const bb_types = schema.SpawnedBodyTable.createTypesVector(builder, types)
  //const bb_influences = schema.SpawnedBodyTable.createInfluencesVector(builder, influences);
  schema.SpawnedBodyTable.startSpawnedBodyTable(builder)
  schema.SpawnedBodyTable.addLocs(builder, bb_locs)
  schema.SpawnedBodyTable.addRobotIDs(builder, bb_robotIDs)
  schema.SpawnedBodyTable.addTeamIDs(builder, bb_teamIDs)
  schema.SpawnedBodyTable.addTypes(builder, bb_types)
  //schema.SpawnedBodyTable.addInfluences(builder, bb_influences);
  const bodies = schema.SpawnedBodyTable.endSpawnedBodyTable(builder)

  const map = createMap(builder, bodies, "Stand Demo")
  events.push(createEventWrapper(builder, createMatchHeader(builder, turns, map), schema.Event.MatchHeader))

  for (let i = 1; i < turns + 1; i++) {
    schema.Round.startRound(builder)
    schema.Round.addRoundID(builder, i)

    events.push(createEventWrapper(builder, schema.Round.endRound(builder), schema.Event.Round))
  }

  events.push(createEventWrapper(builder, createMatchFooter(builder, turns, 1), schema.Event.MatchFooter))
  events.push(createEventWrapper(builder, createGameFooter(builder, 1), schema.Event.GameFooter))

  const wrapper = createGameWrapper(builder, events, turns)
  builder.finish(wrapper)
  return builder.asUint8Array()
}

// Game with every units, and picking actions to make drones filled
/*function createPickGame(turns: number) {
  let builder = new flatbuffers.Builder();
  let events: flatbuffers.Offset[] = [];

  events.push(createEventWrapper(builder, createGameHeader(builder), schema.Event.GameHeader));

  const unitCount = bodyVariety * 2 + 2;
  let robotIDs = new Array(unitCount);
  let teamIDs = new Array(unitCount);
  let types = new Array(unitCount);
  let xs = new Array(unitCount);
  let ys = new Array(unitCount);

  // carrying drones in unitCount-2, unitCount-1
  for (let i = 0; i < unitCount; i++) {
    robotIDs[i] = i;
    teamIDs[i] = i%2+1; // 1 2 1 2 1 2 ...

    let type = Math.floor(i/2);
    if(type>=bodyVariety) type = schema.BodyType.DELIVERY_DRONE;
    else type = bodyTypeList[type];
    types[i] = type;

    // assume map is large enough
    xs[i] = Math.floor(i/2) * 2 + 5;
    ys[i] = 5*(i%2)+5;
  }

  const bb_locs = createVecTable(builder, xs, ys);
  const bb_robotIDs = schema.SpawnedBodyTable.createRobotIDsVector(builder, robotIDs);
  const bb_teamIDs = schema.SpawnedBodyTable.createTeamIDsVector(builder, teamIDs);
  const bb_types = schema.SpawnedBodyTable.createTypesVector(builder, types);
  schema.SpawnedBodyTable.startSpawnedBodyTable(builder)
  schema.SpawnedBodyTable.addLocs(builder, bb_locs);
  schema.SpawnedBodyTable.addRobotIDs(builder, bb_robotIDs);
  schema.SpawnedBodyTable.addTeamIDs(builder, bb_teamIDs);
  schema.SpawnedBodyTable.addTypes(builder, bb_types);
  const bodies = schema.SpawnedBodyTable.endSpawnedBodyTable(builder);

  const map = createMap(builder, bodies, "Pick Demo");
  events.push(createEventWrapper(builder, createMatchHeader(builder, turns, map), schema.Event.MatchHeader));

  for (let i = 1; i < turns+1; i++) {
    let bb_actionIDs: number, bb_actions: number, bb_actionTargets: number;
    if(i%5 == 0){ // pick up or drop
      const nowAction = (i%10 == 5 ? schema.Action.PICK_UNIT : schema.Action.DROP_UNIT);
      const actionIDs = [unitCount-2, unitCount-1]; // drones pick up
      const actions = [nowAction, nowAction];
      const actionTargets = [unitCount-4, unitCount-3]; // picking up none

      bb_actionIDs = schema.Round.createActionIDsVector(builder, actionIDs);
      bb_actions = schema.Round.createActionsVector(builder, actions);
      bb_actionTargets = schema.Round.createActionTargetsVector(builder, actionTargets);
    }

    schema.Round.startRound(builder);
    schema.Round.addRoundID(builder, i);

    if(i%5 == 0){
      schema.Round.addActionIDs(builder, bb_actionIDs);
      schema.Round.addActions(builder, bb_actions);
      schema.Round.addActionTargets(builder, bb_actionTargets);
    }

    events.push(createEventWrapper(builder, schema.Round.endRound(builder), schema.Event.Round));
  }

  events.push(createEventWrapper(builder, createMatchFooter(builder, turns, 1), schema.Event.MatchFooter));
  events.push(createEventWrapper(builder, createGameFooter(builder, 1), schema.Event.GameFooter));

  const wrapper = createGameWrapper(builder, events, turns);
  builder.finish(wrapper);
  return builder.asUint8Array();
}*/

// Game with spawning and dying random units
function createLifeGame(turns: number) {
  let builder = new flatbuffers.Builder()
  let events: flatbuffers.Offset[] = []

  events.push(createEventWrapper(builder, createGameHeader(builder), schema.Event.GameHeader))

  const manager = new IDsManager(maxID)

  const bodies = makeRandomBodies(manager, 10)
  const SBTable = createSBTable(builder, bodies)
  const map = createMap(builder, SBTable, "Life Demo")
  events.push(createEventWrapper(builder, createMatchHeader(builder, turns, map), schema.Event.MatchHeader))

  for (let i = 1; i < turns + 1; i++) {

    const dieUnits = Math.min(2, maxID - manager.units())
    const spawnUnits = dieUnits

    const diedIDs = new Array()
    for (let i = 0; i < dieUnits; i++) {
      const ID = manager.killRandomID()
      diedIDs.push(ID)
    }

    const bodies = makeRandomBodies(manager, spawnUnits)

    const bb_diedIDs = schema.Round.createDiedIDsVector(builder, diedIDs)
    const bb_spawnedBodies = createSBTable(builder, bodies)

    schema.Round.startRound(builder)
    schema.Round.addRoundID(builder, i)

    schema.Round.addDiedIDs(builder, bb_diedIDs)
    schema.Round.addSpawnedBodies(builder, bb_spawnedBodies)

    events.push(createEventWrapper(builder, schema.Round.endRound(builder), schema.Event.Round))
  }

  events.push(createEventWrapper(builder, createMatchFooter(builder, turns, 1), schema.Event.MatchFooter))
  events.push(createEventWrapper(builder, createGameFooter(builder, 1), schema.Event.GameFooter))

  const wrapper = createGameWrapper(builder, events, turns)
  builder.finish(wrapper)
  return builder.asUint8Array()
}

// Game with every units, moving in random constant speed & direction, with optional actions
function createWanderGame(turns: number, unitCount: number, doActions: boolean = false, randomMap: boolean = false) {
  //TODO probably add building uphgrades here
  let builder = new flatbuffers.Builder()
  let events: flatbuffers.Offset[] = []

  events.push(createEventWrapper(builder, createGameHeader(builder), schema.Event.GameHeader))

  const manager = new IDsManager(maxID)

  const bodies = makeRandomBodies(manager, unitCount)
  const SBTable = createSBTable(builder, bodies)
  const map = createMap(builder, SBTable, "Wander Demo", (randomMap ? makeRandomMap() : undefined))
  events.push(createEventWrapper(builder, createMatchHeader(builder, turns, map), schema.Event.MatchHeader))

  let velxs = new Array(unitCount)
  let velys = new Array(unitCount)
  for (let i = 0; i < unitCount; i++) {
    velxs[i] = random(-1, 1)
    velys[i] = random(-1, 1)
  }
  const xs = bodies.xs
  const ys = bodies.ys

  let building_types = [schema.BodyType.HEADQUARTERS]
  for (let i = 1; i < turns + 1; i++) {
    let buildings = []
    // movement
    for (let j = 0; j < unitCount; j++) {
      if (random(0, 32) === 0) {
        velxs[j] = random(-1, 1)
        velys[j] = random(-1, 1)
      }
      if (building_types.indexOf(bodies.types[j]) > -1) {
        buildings.push(bodies.robotIDs[j])
      }
      xs[j] = trimEdge(xs[j] + velxs[j], 0, SIZE - 1)
      ys[j] = trimEdge(ys[j] + velys[j], 0, SIZE - 1)
      if (xs[j] === 0 || xs[j] == SIZE - 1) velxs[j] = -velxs[j]
      if (ys[j] === 0 || ys[j] == SIZE - 1) velys[j] = -velys[j]
    }

    const movedLocs = createVecTable(builder, xs, ys)
    const movedP = schema.Round.createMovedIDsVector(builder, bodies.robotIDs)

    // actions
    let actionIDs: number[] = []
    let actions: number[] = []
    let actionTargets: number[] = []

    if (doActions && i % 3 == 0) {
      for (let j = 0; j < unitCount; j++) {
        let action: number | null = null
        let actionTarget: number | null = null
        let possible_actions = []
        //TODO: add more actions
        switch (bodies.types[j]) {
          case schema.BodyType.CARRIER:
            possible_actions = [schema.Action.THROW_ATTACK] // got rid of spawn unit for now because it causes problems
            break
          case schema.BodyType.LAUNCHER:
            possible_actions = [schema.Action.LAUNCH_ATTACK] // got rid of spawn unit for now because it causes problems
            break
          case schema.BodyType.AMPLIFIER:
            possible_actions = []
            break
          case schema.BodyType.DESTABILIZER:
            possible_actions = [schema.Action.DESTABILIZE] // got rid of spawn unit for now because it causes problems
            break
          case schema.BodyType.BOOSTER:
            possible_actions = []
            break
          default:
            break
        }
        action = possible_actions[Math.floor(Math.random() * possible_actions.length)]
        if (action in [schema.Action.THROW_ATTACK, schema.Action.LAUNCH_ATTACK]) {
          actionTargets = [Math.floor(Math.random() * 9)]
        }
        if (action in [schema.Action.DESTABILIZE]) {
          actionTargets = [Math.floor(Math.random() * SIZE * SIZE)]
        }

        if (action !== null) {

          actionIDs.push(bodies.robotIDs[j])
          actions.push(action)

          actionTargets.push(actionTarget)
        }
      }
    }

    const bb_actionIDs = schema.Round.createActionIDsVector(builder, actionIDs)
    const bb_actions = schema.Round.createActionsVector(builder, actions)
    const bb_actionTargets = schema.Round.createActionTargetsVector(builder, actionTargets)

    const goldXs = [Math.floor(SIZE * Math.random())]
    const goldYs = [Math.floor(SIZE * Math.random())]
    const goldLocs = createVecTable(builder, goldXs, goldYs)
    //const goldVals = schema.Round.createGoldDropValuesVector(builder, [Math.floor(100*Math.random())]);

    const leadXs = [Math.floor(SIZE * Math.random())]
    const leadYs = [Math.floor(SIZE * Math.random())]
    const leadLocs = createVecTable(builder, leadXs, leadYs)
    //const leadVals = schema.Round.createLeadDropValuesVector(builder, [Math.floor(100*Math.random())]);

    schema.Round.startRound(builder)
    schema.Round.addRoundID(builder, i)
    schema.Round.addMovedLocs(builder, movedLocs)
    schema.Round.addMovedIDs(builder, movedP)
    schema.Round.addActionIDs(builder, bb_actionIDs)
    schema.Round.addActions(builder, bb_actions)
    schema.Round.addActionTargets(builder, bb_actionTargets)

    //schema.Round.addGoldDropLocations(builder, goldLocs);
    //schema.Round.addGoldDropValues(builder, goldVals);
    //schema.Round.addLeadDropLocations(builder, leadLocs);
    //schema.Round.addLeadDropValues(builder, leadVals);

    events.push(createEventWrapper(builder, schema.Round.endRound(builder), schema.Event.Round))
  }

  events.push(createEventWrapper(builder, createMatchFooter(builder, turns, 1), schema.Event.MatchFooter))
  events.push(createEventWrapper(builder, createGameFooter(builder, 1), schema.Event.GameFooter))

  const wrapper = createGameWrapper(builder, events, turns)
  builder.finish(wrapper)
  return builder.asUint8Array()
}

/*
// Game with voting
function createVotesGame(turns: number) {
  let builder = new flatbuffers.Builder();
  let events: flatbuffers.Offset[] = [];

  events.push(createEventWrapper(builder, createGameHeader(builder), schema.Event.GameHeader));

  const map = createMap(builder, null, 'Blank Demo');
  events.push(createEventWrapper(builder, createMatchHeader(builder, turns, map), schema.Event.MatchHeader));

  for (let i = 1; i < turns+1; i++) {
    const bb_teamIDs = schema.Round.createTeamIDsVector(builder, [1, 2]);
    //const bb_teamVPs = schema.Round.createTeamVotesVector(builder, [1, (Math.random() > 0.5 ? 1 : 0)]);
    schema.Round.startRound(builder);
    schema.Round.addRoundID(builder, i);
    schema.Round.addTeamIDs(builder, bb_teamIDs);
    //schema.Round.addTeamVotes(builder, bb_teamVPs);
    events.push(createEventWrapper(builder, schema.Round.endRound(builder), schema.Event.Round));
  }

  events.push(createEventWrapper(builder, createMatchFooter(builder, turns, 1), schema.Event.MatchFooter));
  events.push(createEventWrapper(builder, createGameFooter(builder, 1), schema.Event.GameFooter));

  const wrapper = createGameWrapper(builder, events, turns);
  builder.finish(wrapper);
  return builder.asUint8Array();
}
*/
/*
function createViewOptionGame(turns: number) {
  let builder = new flatbuffers.Builder();
  let events: flatbuffers.Offset[] = [];

  events.push(createEventWrapper(builder, createGameHeader(builder), schema.Event.GameHeader));

  const map: MapType = {
    dirt: new Array(SIZE*SIZE),
    water: new Array(SIZE*SIZE),
    pollution: new Array(SIZE*SIZE),
    soup: new Array(SIZE*SIZE)
  };
  for(let i=0; i<SIZE; i++) for(let j=0; j<SIZE; j++){
    const idxVal = i*SIZE + j;
    map.dirt[idxVal] = random(-10,50);
    map.water[idxVal] = random(0, random(0,3));
    map.pollution[idxVal] = Math.max(random(-200, 500), 0);
  }

  const bb_map = createMap(builder, null, 'ViewOptions Demo', map);
  events.push(createEventWrapper(builder, createMatchHeader(builder, turns, bb_map), schema.Event.MatchHeader));

  for (let i = 1; i < turns+1; i++) {
    schema.Round.startRound(builder);
    schema.Round.addRoundID(builder, i);

    events.push(createEventWrapper(builder, schema.Round.endRound(builder), schema.Event.Round));
  }

  events.push(createEventWrapper(builder, createMatchFooter(builder, turns, 1), schema.Event.MatchFooter));
  events.push(createEventWrapper(builder, createGameFooter(builder, 1), schema.Event.GameFooter));

  const wrapper = createGameWrapper(builder, events, turns);
  builder.finish(wrapper);
  return builder.asUint8Array();
}

function createSoupGame(turns: number) {
  let builder = new flatbuffers.Builder();
  let events: flatbuffers.Offset[] = [];

  events.push(createEventWrapper(builder, createGameHeader(builder), schema.Event.GameHeader));

  const map: MapType = {
    dirt: new Array(SIZE*SIZE),
    water: new Array(SIZE*SIZE),
    pollution: new Array(SIZE*SIZE),
    soup: new Array(SIZE*SIZE)
  };
  for(let i=0; i<SIZE; i++) for(let j=0; j<SIZE; j++){
    const idxVal = i*SIZE + j;
    map.dirt[idxVal] = random(-3,10);
    map.water[idxVal] = random(0, random(0,2));
    map.pollution[idxVal] = Math.max(random(-200, 500), 0);
    map.soup[idxVal] = random(0, random(0, 3)) * 47;
  }

  const bb_map = createMap(builder, null, 'Soup Demo', map);
  events.push(createEventWrapper(builder, createMatchHeader(builder, turns, bb_map), schema.Event.MatchHeader));

  for (let i = 1; i < turns+1; i++) {
    schema.Round.startRound(builder);
    schema.Round.addRoundID(builder, i);

    events.push(createEventWrapper(builder, schema.Round.endRound(builder), schema.Event.Round));
  }

  events.push(createEventWrapper(builder, createMatchFooter(builder, turns, 1), schema.Event.MatchFooter));
  events.push(createEventWrapper(builder, createGameFooter(builder, 1), schema.Event.GameFooter));

  const wrapper = createGameWrapper(builder, events, turns);
  builder.finish(wrapper);
  return builder.asUint8Array();
}
*/

function main() {
  const games = [
    { name: "blank", game: createBlankGame(512) },
    { name: "stand", game: createStandGame(4000) },
    // { name: "pick", game: createPickGame(1024) },
    { name: "random-map", game: createBlankGame(512, true) },
    { name: "wander", game: createWanderGame(2048, 32) },
    { name: "wander-actions", game: createWanderGame(2048, 32, true) },
    { name: "wander-actions-random-map", game: createWanderGame(2048, 32, true, true) },
    { name: "life", game: createLifeGame(512) },
    //{ name: "votes", game: createVotesGame(512) } 
    // { name: "soup", game: createSoupGame(512) }, 
    // { name: "viewOptions", game: createViewOptionGame(512) }
  ]
  SIZE = 64
  //games.push({ name: "big-wander", game: createWanderGame(2048, 128) });

  const prefix = "../examples/"

  games.forEach(pair => {
    const filename = `${prefix}${pair.name}.bc23`
    const stream = createWriteStream(filename)
    const game = pair.game

    console.log(`Writing file to ${filename} ...`)

    if (!game) {
      console.log(`Error making ${pair.name}!!`)
    }
    else {
      stream.write(Buffer.from(gzip(game)))
      console.log(`Generated ${pair.name} successfully!\n`)
    }
  })
  console.log(`Finished generating files!`)
}

main()

export { createGameHeader, createEventWrapper }<|MERGE_RESOLUTION|>--- conflicted
+++ resolved
@@ -146,17 +146,6 @@
     currents: new Array(SIZE * SIZE),
   }
 
-<<<<<<< HEAD
-  for(let i=0; i<SIZE; i++) {
-    for(let j=0; j<SIZE; j++){
-      const idxVal = i*SIZE + j;
-      map.walls[idxVal] = (Math.random() > .9);
-      map.resources[idxVal] = Math.floor(3 * Math.random());
-      map.clouds[idxVal] = (Math.random() > .5);
-      map.islands[idxVal] = 0; //TODO make islands
-      map.currents[idxVal] = Math.floor(9 * Math.random()); //TODO: 8 directions and nothing?
-    }
-=======
   for (let i = 0; i < SIZE; i++) for (let j = 0; j < SIZE; j++) {
     const idxVal = i * SIZE + j
     map.walls[idxVal] = (Math.random() > .9)
@@ -164,7 +153,6 @@
     map.clouds[idxVal] = (Math.random() > .5)
     map.islands[idxVal] = (Math.random() > .9) ? Math.floor(Math.random() * 100) : 0
     map.currents[idxVal] = Math.floor(9 * Math.random())
->>>>>>> 8d376766
   }
   return map
 }
