--- conflicted
+++ resolved
@@ -407,14 +407,9 @@
     }
 
     // Remove abilities from previous round
-<<<<<<< HEAD
-    this.bodies.alterBulk({ id: new Int32Array(this.actionRobots), ability: new Int8Array(this.actionRobots.length) })
-    this.actionRobots = []
-=======
     this.bodies.alterBulk({id: new Int32Array(this.actionRobots), action: (new Int8Array(this.actionRobots.length)).fill(-1), 
       target: new Int32Array(this.actionRobots.length), targetx: new Int32Array(this.actionRobots.length), targety: new Int32Array(this.actionRobots.length)});
     this.actionRobots = [];
->>>>>>> 5729c349
 
     // Remove bids from previous round
     this.bodies.alterBulk({ id: new Int32Array(this.bidRobots), bid: new Int32Array(this.bidRobots.length) })
@@ -450,21 +445,6 @@
     }
 
     // Actions
-<<<<<<< HEAD
-    if (delta.actionsLength() > 0) {
-      const arrays = this.bodies.arrays
-
-      for (let i = 0; i < delta.actionsLength(); i++) {
-        const action = delta.actions(i)
-        const robotID = delta.actionIDs(i)
-        const target = delta.actionTargets(i)
-        const body = robotID != -1 ? this.bodies.lookup(robotID) : null
-        const teamStatsObj = body != null ? this.teamStats.get(body.team) : null
-        const setAction = () => {
-          this.bodies.alter({ id: robotID, action: action as number })
-          this.actionRobots.push(robotID)
-        } // should be called for actions performed *by* the robot.
-=======
     if(delta.actionsLength() > 0){
       const arrays = this.bodies.arrays;
       
@@ -483,19 +463,13 @@
           }
           this.actionRobots.push(robotID);
         }; // should be called for actions performed *by* the robot.
->>>>>>> 5729c349
         switch (action) {
           // TODO: validate actions?
           // Actions list from battlecode.fbs enum Action
 
           case schema.Action.ATTACK:
-<<<<<<< HEAD
-            setAction()
-            break
-=======
             setAction(true, true);
             break;
->>>>>>> 5729c349
           /// Slanderers passively generate influence for the
           /// Enlightenment Center that created them.
           /// Target: parent ID
@@ -512,17 +486,10 @@
             break
 
           case schema.Action.TRANSMUTE:
-<<<<<<< HEAD
-            setAction()
-            teamStatsObj.gold += target
-            teamStatsObj.lead -= 0
-            break
-=======
             setAction();
             // teamStatsObj.gold += target;
             // teamStatsObj.lead -= 0;
             break;
->>>>>>> 5729c349
 
           case schema.Action.TRANSFORM:
             setAction()
@@ -550,16 +517,6 @@
             break
 
           case schema.Action.CHANGE_HEALTH:
-<<<<<<< HEAD
-            this.bodies.alter({ id: robotID, hp: body.hp + target })
-            teamStatsObj.total_hp[body.type][body.level] += target
-            break
-
-          case schema.Action.FULLY_REPAIRED:
-            this.bodies.alter({ id: robotID, prototype: 0 })
-            teamStatsObj.total_hp[body.type][body.level] += target
-            break
-=======
             this.bodies.alter({ id: robotID, hp: body.hp + target});
             teamStatsObj.total_hp[body.type][body.level - 1] += target;
             break;
@@ -568,21 +525,14 @@
             this.bodies.alter({ id: robotID, prototype: 0});
             //teamStatsObj.total_hp[body.type][body.level] += target;
             break;
->>>>>>> 5729c349
 
           case schema.Action.DIE_EXCEPTION:
             console.log(`Exception occured: robotID(${robotID}), target(${target}`)
             break
 
           case schema.Action.VORTEX:
-<<<<<<< HEAD
-            console.log("vortex")
-            let w = this.mapStats.maxCorner.x - this.mapStats.minCorner.x
-            let h = this.mapStats.maxCorner.y - this.mapStats.minCorner.y
-=======
             let w = this.mapStats.maxCorner.x - this.mapStats.minCorner.x;
             let h = this.mapStats.maxCorner.y - this.mapStats.minCorner.y;
->>>>>>> 5729c349
             switch (target) {
               case 0:
                 for (let x = 0; x < w / 2; x++) {
@@ -668,19 +618,6 @@
     // Died bodies
     if (delta.diedIDsLength() > 0) {
       // Update team stats
-<<<<<<< HEAD
-      var indices = this.bodies.lookupIndices(delta.diedIDsArray())
-      for (let i = 0; i < delta.diedIDsLength(); i++) {
-        let index = indices[i]
-        let team = this.bodies.arrays.team[index]
-        let type = this.bodies.arrays.type[index]
-        let statObj = this.teamStats.get(team)
-        if (!statObj) { continue } // In case this is a neutral bot
-        statObj.robots[type][this.bodies.arrays.level[index] - 1] -= 1
-        let hp = this.bodies.arrays.hp[index]
-        statObj.total_hp[type][this.bodies.arrays.level[index] - 1] -= hp
-        this.teamStats.set(team, statObj)
-=======
       var indices = this.bodies.lookupIndices(delta.diedIDsArray());
       for(let i = 0; i < delta.diedIDsLength(); i++) {
           let index = indices[i];
@@ -693,7 +630,6 @@
           let level = this.bodies.arrays.level[index];
           statObj.total_hp[type][level - 1] -= hp;
           this.teamStats.set(team, statObj);
->>>>>>> 5729c349
       }
 
       // Update bodies soa
@@ -807,34 +743,20 @@
   private insertBodies(bodies: schema.SpawnedBodyTable) {
 
     // Store frequently used arrays
-<<<<<<< HEAD
-    var teams = bodies.teamIDsArray()
-    var types = bodies.typesArray()
-    var hps = new Int32Array(bodies.robotIDsLength())
-=======
     var teams = bodies.teamIDsArray();
     var types = bodies.typesArray();
     var hps = new Int32Array(bodies.robotIDsLength());
     var prototypes = new Int8Array(bodies.robotIDsLength());
->>>>>>> 5729c349
 
     // Update spawn stats
     for (let i = 0; i < bodies.robotIDsLength(); i++) {
       // if(teams[i] == 0) continue;
-<<<<<<< HEAD
-      var statObj = this.teamStats.get(teams[i])
-      statObj.robots[types[i]][0] += 1 // TODO: handle level
-      statObj.total_hp[types[i]][0] += this.meta.types[types[i]].health // TODO: extract meta info
-      this.teamStats.set(teams[i], statObj)
-      hps[i] = this.meta.types[types[i]].health
-=======
       var statObj = this.teamStats.get(teams[i]);
       statObj.robots[types[i]][0] += 1; // TODO: handle level
       statObj.total_hp[types[i]][0] += this.meta.types[types[i]].health; // TODO: extract meta info
       this.teamStats.set(teams[i], statObj);
       hps[i] = this.meta.types[types[i]].health;
       prototypes[i] = (this.meta.buildingTypes.includes(types[i]) && types[i] != schema.BodyType.ARCHON) ? 1 : 0;
->>>>>>> 5729c349
     }
 
     const locs = bodies.locs(this._vecTableSlot1)
@@ -867,15 +789,10 @@
       bid: new Int32Array(bodies.robotIDsLength()),
       parent: new Int32Array(bodies.robotIDsLength()),
       hp: hps,
-<<<<<<< HEAD
-      level: levels
-    })
-=======
       level: levels,
       portable: new Int8Array(bodies.robotIDsLength()),
       prototype: prototypes,
     });
->>>>>>> 5729c349
   }
 
   /**
