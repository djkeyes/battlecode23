"""
The view that is returned in a request.
"""
from django.contrib.auth import get_user_model
from django.conf import settings
from django.core.paginator import Paginator
from django.db.models import Q
from rest_framework import permissions, status, mixins, viewsets, filters
from rest_framework.decorators import action, api_view
from rest_framework.response import Response
from rest_framework.pagination import PageNumberPagination
from api.serializers import *
from api.permissions import *

from google.cloud import storage
from google.cloud import pubsub_v1
<<<<<<< HEAD
from google.oauth2 import service_account
import trueskill

import os, tempfile, datetime, argparse, time, json

GCLOUD_PROJECT = "battlecode18" #not nessecary???
GCLOUD_SUB_BUCKET = "bc20-submissions"
GCLOUD_SUB_COMPILE_NAME  = 'bc20-compile'
GCLOUD_RES_BUCKET = ""
SUBMISSION_FILENAME = lambda submission_id: f"{submission_id}/source.zip"
RESUME_FILENAME = lambda user_id: f"{user_id}/resume.pdf"
    
=======
import trueskill

import os
import tempfile, datetime
import argparse
import time

# from pub import * # doesn't work, i think django is strange

GCLOUD_PROJECT = "battlecode18" #not nessecary???
GCLOUD_SUB_BUCKET = "bc20-submissions"
GCLOUD_SUB_COMPILE_NAME  = 'bc20-compile-sub'
GCLOUD_RES_BUCKET = ""
SUBMISSION_FILENAME = lambda submission_id: f"{submission_id}/source.zip"
RESUME_FILENAME = lambda user_id: f"{user_id}/resume.pdf"



>>>>>>> fb44d5bf
# pub sub commands (from pub.py)
def get_callback(api_future, data, ref):
    """Wrap message data in the context of the callback function."""
    def callback(api_future):
        try:
            print("Published message {} now has message ID {}".format(
                data, api_future.result()))
            ref["num_messages"] += 1
        except Exception:
            print("A problem occurred when publishing {}: {}\n".format(
                data, api_future.exception()))
            raise
    return callback

<<<<<<< HEAD
def pub(project_id, topic_name, data=""):
    """Publishes a message to a Pub/Sub topic."""

    # Initialize a Publisher client.
    # credentials must be loaded from a file, so we temporarily create ibe 
    with open('gcloud-key.json', 'w') as outfile:
        outfile.write(settings.GOOGLE_APPLICATION_CREDENTIALS)
        outfile.close()
    credentials = service_account.Credentials. from_service_account_file('gcloud-key.json')
    client = pubsub_v1.PublisherClient(credentials=credentials)
    os.remove('gcloud-key.json') # important!!!


=======

def pub(project_id, topic_name, data=""):
    """Publishes a message to a Pub/Sub topic."""
    # [START pubsub_quickstart_pub_client]
    # Initialize a Publisher client.
    client = pubsub_v1.PublisherClient()
    # [END pubsub_quickstart_pub_client]
>>>>>>> fb44d5bf
    # Create a fully qualified identifier in the form of
    # `projects/{project_id}/topics/{topic_name}`
    topic_path = client.topic_path(project_id, topic_name)

    # Data sent to Cloud Pub/Sub must be a bytestring.
    #data = b"examplefuncs"
    if data == "":
        data = b"{\"gametype\":\"scrimmage\",\"gameid\":\"1\",\"player1\":\"examplefuncs\",\"player2\":\"examplefuncs\",\"maps\":\"maptestsmall\",\"replay\":\"abcdefg\"}"

    # Keep track of the number of published messages.
    ref = dict({"num_messages": 0})

    # When you publish a message, the client returns a future.
    api_future = client.publish(topic_path, data=data)
    api_future.add_done_callback(get_callback(api_future, data, ref))

    # Keep the main thread from exiting while the message future
    # gets resolved in the background.
    while api_future.running():
        time.sleep(0.5)
<<<<<<< HEAD
        # print("Published {} message(s).".format(ref["num_messages"]))

=======
        print("Published {} message(s).".format(ref["num_messages"]))
>>>>>>> fb44d5bf

class GCloudUploadDownload():
    """
    a class containing helper functions for creating signed urls for uploading and downloading
    files from our google cloud. Assumes that the credentials for gcloud service account are 
    stored in an env variable "GOOGLE_APPLICATION_CREDENTIALS"
    """

    @staticmethod
    def get_blob(file_path, bucket):
        """
        gets the blob (gcloud representation of file path) for the given file path inside bucket
        """
        with tempfile.NamedTemporaryFile() as temp:
            temp.write(settings.GOOGLE_APPLICATION_CREDENTIALS.encode('utf-8'))
            temp.flush()
            storage_client = storage.Client.from_service_account_json(temp.name)
            bucket = storage_client.get_bucket(bucket)
            blob = bucket.blob(file_path)
            return blob

    @staticmethod
    def signed_upload_url(file_path, bucket):
        """
        returns a pre-signed url for uploading the submission with given id to google cloud
        this URL can be used with a PUT request to upload data; no authentication needed.
        """

        blob = GCloudUploadDownload.get_blob(file_path, bucket)
        return blob.create_resumable_upload_session()

    @staticmethod
    def signed_download_url(file_path, bucket):
        """
        returns a pre-signed url for downloading the zip of the submission from
        google cloud, this URL can be used with a GET request to dowload the file
        with no additional authentication needed.
        """

        blob = GCloudUploadDownload.get_blob(file_path, bucket)
        return blob.generate_signed_url(expiration=datetime.timedelta(hours=1), method='GET')


class SearchResultsPagination(PageNumberPagination):
    page_size = 10


class PartialUpdateModelMixin(mixins.UpdateModelMixin):
    def update(self, request, partial=False, league_id=None, pk=None):
        if request.method == 'PUT':
            return Response({}, status.HTTP_405_METHOD_NOT_ALLOWED)
        return super().update(request, partial=partial, pk=pk)


class UserViewSet(viewsets.GenericViewSet,
                  mixins.CreateModelMixin,
                  mixins.RetrieveModelMixin,
                  mixins.UpdateModelMixin,
                  mixins.DestroyModelMixin):
    """
    create:
    Creates a new user.

    retrieve:
    Returns a new user with the given username.

    update:
    Updates a user.

    partial_update:
    Partial updates a user.

    destroy:
    Destroys a user.
    """

    queryset = get_user_model().objects.all()
    serializer_class = FullUserSerializer
    permission_classes = (IsAuthenticatedAsRequestedUser,)

class ResumeUpload(viewsets.ViewSet):
    permission_classes = (IsAuthenticatedAsRequestedUser,)


class UserProfileViewSet(viewsets.ReadOnlyModelViewSet):
    """
    list:
    Returns a list of public user profiles.

    retrieve:
    Returns a public user profile given the username.
    """
    queryset = get_user_model().objects.all().order_by('id')
    serializer_class = BasicUserSerializer
    permission_classes = (permissions.AllowAny,)
    lookup_field = 'username'
    lookup_url_kwarg = 'username'
    lookup_value_regex = '.*'

    filter_backends = (filters.SearchFilter,)
    search_fields = ('username',)
    pagination_class = SearchResultsPagination


class VerifyUserViewSet(viewsets.GenericViewSet):
    queryset = get_user_model().objects.all().order_by('id')
    permission_classes = (IsAuthenticatedAsRequestedUser,)
    serializer_class = VerifyUserSerializer

    @action(detail=True, methods=['post'])
    def verifyUser(self, request, pk=None):
        serializer = self.serializer_class(data=request.data)
        user = self.get_object()
        serializer.is_valid(raise_exception=True)
        gotten_key = serializer.validated_data['registration_key']
        if gotten_key == user.registration_key:
            user.verified = True
            user.save()
            return Response({'status': 'OK'})
        return Response({'status': 'Wrong Key'},
                status=status.HTTP_400_BAD_REQUEST)



class UserTeamViewSet(viewsets.ReadOnlyModelViewSet):
    """
    list:
    Returns a list of every team a specific user is on.

    retrieve:
    Returns the team the specific user in is on in the specific league.
    """
    serializer_class = BasicTeamSerializer
    permission_classes = (IsAuthenticatedOrSafeMethods,)
    lookup_field = 'league'

    def get_queryset(self):
        """
        Only teams the user is on are visible.
        """
        return Team.objects.filter(users__username=self.kwargs['username'])




class LeagueViewSet(viewsets.ReadOnlyModelViewSet):
    """
    list:
    Returns a list of leagues, ordered by end date.

    retrieve:
    Returns a league from its id e.g. bc18.
    """
    queryset = League.objects.order_by('end_date')
    serializer_class = LeagueSerializer
    permission_classes = (permissions.AllowAny,)



class TeamViewSet(viewsets.GenericViewSet,
                  mixins.CreateModelMixin,
                  mixins.ListModelMixin,
                  mixins.RetrieveModelMixin,
                  PartialUpdateModelMixin):
    """
    create:
    Creates a team in this league, where the authenticated user is the first user to join the team.
    The user must not already be on a team in this league. The team must have a unique name, and can
    have a maximum of four members.

    Additionally, the league must be currently active to create a team.

    list:
    Returns a list of active teams in the league, ordered alphabetically by name.

    retrieve:
    Returns an active team in the league. Also gets the team key if the authenticated user is on this team.

    partial_update:
    Updates the team bio, divisions, or auto-accepting for ranked and unranked scrimmages.
    The authenticated user must be on the team, and the league must be active.

    join:
    Joins the team. The league must be active.
    Fails if the team has the maximum number of members, or if the team key is incorrect.

    leave:
    Leaves the team. The authenticated user must be on the team, and the league must be active.
    Deletes the team if this is the last user to leave the team.
    """
    queryset = Team.objects.all().order_by('name').exclude(deleted=True)
    serializer_class = TeamSerializer
    pagination_class = SearchResultsPagination
    permission_classes = (LeagueActiveOrSafeMethods, IsAuthenticatedOrSafeMethods)
    filter_backends = (filters.SearchFilter,filters.OrderingFilter)
    # NOTE: IF THE TEAM SEARCH IS EVER SLOW, REMOVE TEAM SEARCH BY USERNAME
    # it is nice to have it, but will certainly take more time to evaluate
    search_fields = ('name','users__username')
    ordering_fields = ('mu',)

    def get_queryset(self):
        """
        Only teams within the league are visible.
        """
        return super().get_queryset().filter(league_id=self.kwargs['league_id'])

    def list(self, request, *args, **kwargs):
        """
        If used, do one of the following:
            (1) Paginate.
            (2) Modify team serializer. Maybe something like https://www.peterbe.com/plog/efficient-m2m-django-rest-framework.
        """
        res = super().list(request)

        return res

    def get_serializer_context(self):
        context = super().get_serializer_context()
        context['request'] = self.request
        context['league_id'] = self.kwargs.get('league_id', None)
        return context

    def create(self, request, league_id):
        name = request.data.get('name', None)
        if name is None:
            return Response({'message': 'Team name required'}, status.HTTP_400_BAD_REQUEST)

        if len(self.get_queryset().filter(users__username=request.user.username)) > 0:
            return Response({'message': 'Already on a team in this league'}, status.HTTP_400_BAD_REQUEST)
            
        if len(Team.objects.all().filter(name=name)) > 0:
            return Response({'message': 'Team with this name already exists'}, status.HTTP_400_BAD_REQUEST)

        try:
            team = {}
            team['league'] = league_id
            team['name'] = request.data.get('name', None)
            team['users'] = [request.user.username]

            serializer = self.get_serializer(data=team)
            if serializer.is_valid():
                serializer.save()

                team_data = {
                    'team': serializer.data['id'],
                    'compiling': None,
                    'last_1': None,
                    'last_2': None,
                    'last_3': None,
                    'tour_sprint': None,
                    'tour_seed': None,
                    'tour_qual': None,
                    'tour_final': None,
                }

                TeamSerializer = TeamSubmissionSerializer(data=team_data)

                if not TeamSerializer.is_valid():
                    return Response(TeamSerializer.errors, status.HTTP_400_BAD_REQUEST)

                TeamSerializer.save()

                return Response(serializer.data, status.HTTP_201_CREATED)
            return Response(serializer.errors, status.HTTP_400_BAD_REQUEST)
        except Exception as e:
            error = {'message': ','.join(e.args) if len(e.args) > 0 else 'Unknown Error'}
            return Response(error, status.HTTP_500_INTERNAL_SERVER_ERROR)

    def retrieve(self, request, league_id, pk=None):
        res = super().retrieve(request, pk=pk)
        if res.status_code == status.HTTP_200_OK and request.user.username in res.data.get('users'):
            res.data['team_key'] = self.get_queryset().get(pk=pk).team_key
        return res

    def partial_update(self, request, league_id, pk=None):
        try:
            team = self.get_queryset().get(pk=pk)
        except Team.DoesNotExist:
            return Response({'message': 'Team not found'}, status.HTTP_404_NOT_FOUND)

        if len(team.users.filter(username=request.user.username)) == 0:
            return Response({'message': 'User not on this team'}, status.HTTP_401_UNAUTHORIZED)

        return super().partial_update(request)

    @action(methods=['get'], detail=True)
    def ranking(self, request, league_id, pk=None):
        cur_place = 0
        latest_mu = None
        for team in Team.objects.order_by('-mu'):
            if latest_mu is None or team.mu != latest_mu:
                cur_place += 1
                latest_mu = team.mu

            if team.id == int(pk):
                return Response({'ranking': cur_place}, status.HTTP_200_OK)

        return Response({'message': 'Team not found'}, status.HTTP_404_NOT_FOUND)

    @action(methods=['get'], detail=True)
    def history(self, request, league_id, pk=None):
        try:
            team_id = self.get_queryset().get(pk=pk).id
        except Team.DoesNotExist:
            return Response({'message': 'Team not found'}, status.HTTP_404_NOT_FOUND)

        scrimmages = Scrimmage.objects.filter(Q(blue_team_id=pk) | Q(red_team_id=pk))

        return_data = []

        # loop through all scrimmages involving this team
        # add entry to result array defining whether or not this team won and time of scrimmage
        for scrimmage in scrimmages:
            won_as_red = (scrimmage.status == 'redwon' and scrimmage.red_team_id == team_id)
            won_as_blue = (scrimmage.status == 'bluewon' and scrimmage.blue_team_id == team_id)
            team_mu = scrimmage.red_mu if scrimmage.red_team_id == team_id else scrimmage.blue_mu 
            return_data.append({'won': won_as_red or won_as_blue, 'date': scrimmage.updated_at, 'mu': team_mu})

        return Response(return_data, status.HTTP_200_OK)

    @action(methods=['patch'], detail=True)
    def join(self, request, league_id, pk=None):
        try:
            team = self.get_queryset().get(pk=pk)
        except Team.DoesNotExist:
            return Response({'message': 'Team not found'}, status.HTTP_404_NOT_FOUND)

        if len(self.get_queryset().filter(users__username=request.user.username)) > 0:
            return Response({'message': 'Already on a team in this league'}, status.HTTP_400_BAD_REQUEST)
        if team.team_key != request.data.get('team_key', None):
            return Response({'message': 'Invalid team key'}, status.HTTP_400_BAD_REQUEST)
        if team.users.count() == 4:
            return Response({'message': 'Team has max number of users'}, status.HTTP_400_BAD_REQUEST)
        team.users.add(request.user.id)
        team.save()

        serializer = self.get_serializer(team)
        return Response(serializer.data, status.HTTP_200_OK)

    @action(methods=['patch'], detail=True)
    def leave(self, request, league_id, pk=None):
        try:
            team = self.get_queryset().get(pk=pk)
        except Team.DoesNotExist:
            return Response({'message': 'Team not found'}, status.HTTP_404_NOT_FOUND)

        if len(team.users.filter(username=request.user.username)) == 0:
            return Response({'message': 'User not on this team'}, status.HTTP_401_UNAUTHORIZED)

        team.users.remove(request.user.id)
        team.deleted = team.users.count() == 0
        team.save()

        serializer = self.get_serializer(team)
        return Response(serializer.data, status.HTTP_200_OK)



class SubmissionViewSet(viewsets.GenericViewSet,
                  mixins.CreateModelMixin,
                  mixins.RetrieveModelMixin):
    """
    list:
    Returns a list of submissions for the authenticated user's team in this league, in chronological order.

    create:
    Uploads a submission for the authenticated user's team in this league. The file contents
    are uploaded to Google Cloud Storage in the format given by the SUBMISSION_FILENAME function
    The relative filename is stored in the database and routed through the website.

    The league must be active in order to accept submissions.

    retrieve:
    Returns a submission for the authenticated user's team in this league.

    latest:
    Returns the latest submission for the authenticated user's team in this league.
    """
    queryset = Submission.objects.all().order_by('-submitted_at')
    serializer_class = SubmissionSerializer
    permission_classes = (LeagueActiveOrSafeMethods, SubmissionsEnabledOrSafeMethods, IsAuthenticatedOnTeam, IsStaffOrGameReleased)

    def get_queryset(self):
        return super().get_queryset()

    def get_serializer_context(self):
        context = super().get_serializer_context()
        context['request'] = self.request
        context['league_id'] = self.kwargs.get('league_id', None)
        return context

    def create(self, request, team, league_id):
        data = {
            'team': team.id
        }

        serializer = self.get_serializer(data=data)

        if not serializer.is_valid():
            return Response(serializer.errors, status.HTTP_400_BAD_REQUEST)

        serializer.save() #save it once, link will be undefined since we don't have anyway to know id
        serializer.save() #save again, link automatically set

        
        team_sub = TeamSubmission.objects.all().get(team=team)
        team_sub.compiling_id = Submission.objects.all().get(pk=serializer.data['id'])
        team_sub.save()

        upload_url = GCloudUploadDownload.signed_upload_url(SUBMISSION_FILENAME(serializer.data['id']), GCLOUD_SUB_BUCKET)

        #TODO::: call to compile server
        print('attempting call to compile server')
        data = "{\"submissionid\":" + str(team_sub.compiling_id) + "}"
        data_bytestring = data.encode('utf-8')
<<<<<<< HEAD
        print(type(data_bytestring))
        pub(GCLOUD_PROJECT, GCLOUD_SUB_COMPILE_NAME, data_bytestring)
=======
        pub.pub(GCLOUD_PROJECT, GCLOUD_SUB_COMPILE_NAME, data)
>>>>>>> fb44d5bf

        return Response({'upload_url': upload_url}, status.HTTP_201_CREATED)


    def retrieve(self, request, team, league_id, pk=None):
        submission = self.get_queryset().get(pk=pk)

        if team != submission.team:
            return Response({'message': 'Not authenticated'}, status.HTTP_401_UNAUTHORIZED)

        return super().retrieve(request, pk=pk)

    @action(methods=['get'], detail=True)
    def retrieve_file(self, request, team, league_id, pk=None):
        submission = self.get_queryset().get(pk=pk)

        if team != submission.team:
            return Response({'message': 'Not authenticated'}, status.HTTP_401_UNAUTHORIZED)

        download_url = GCloudUploadDownload.signed_download_url(SUBMISSION_FILENAME(pk), GCLOUD_SUB_BUCKET)
        return Response({'download_url': download_url}, status.HTTP_200_OK)


    def signed_url(self, submission_id):
        """
        returns a pre-signed url for uploading the submission with given id to google cloud
        this URL can be used with a PUT request to upload data; no authentication needed.
        """
        with tempfile.NamedTemporaryFile() as temp:
            temp.write(settings.GOOGLE_APPLICATION_CREDENTIALS.encode('utf-8'))
            temp.flush()
            storage_client = storage.Client.from_service_account_json(temp.name)
            bucket = storage_client.get_bucket(GCLOUD_BUCKET)
            blob = bucket.blob(SUBMISSION_FILENAME(submission_id))
            return blob.create_resumable_upload_session()

    def signed_download_url(self, submisison_id):
        """
        returns a pre-signed url for downloading the zip of the submission from
        google cloud, this URL can be used with a GET request to dowload the file
        with no additional authentication needed.
        """
        with tempfile.NamedTemporaryFile() as temp:
            temp.write(settings.GOOGLE_APPLICATION_CREDENTIALS.encode('utf-8'))
            temp.flush()
            storage_client = storage.Client.from_service_account_json(temp.name)
            bucket = storage_client.get_bucket(GCLOUD_BUCKET)
            blob = bucket.blob(SUBMISSION_FILENAME(submission_id))


    @action(methods=['patch'], detail=True)
    def compilation_update(self, request, team, league_id, pk=None):
        is_admin = User.objects.all().get(username=request.user).is_superuser
        if is_admin:
            submission = self.get_queryset().get(pk=pk)
            if submission.compilation_status != 0:
                return Response({'message': 'Response already received for this submission'}, status.HTTP_400_BAD_REQUEST)
            comp_status = request.data.get('compilation_status')

            if comp_status is None:
                return Response({'message': 'Requires compilation status'}, status.HTTP_400_BAD_REQUEST)
            elif comp_status >= 1: #status provided in correct form
                submission.compilation_status = comp_status

                if comp_status == 1: #compilation failed
                    team_sub = TeamSubmission.objects.all().get(team=submission.team)
                    if submission.id != team_sub.compiling_id:
                        return Response({'message': 'Team replaced this submission with new submission'}, status.HTTP_400_BAD_REQUEST)
                    team_sub.compiling_id = None
                    team_sub.last_3_id = team_sub.last_2_id
                    team_sub.last_2_id = team_sub.last_1_id
                    team_sub.last_1_id = submission
                    submission.compilation_status = 2

                    team_sub.save()

                submission.save()

                return Response({'message': 'Status updated'}, status.HTTP_200_OK)
            elif comp_status == 0: #trying to set to compiling
                return Response({'message': 'Cannot set status to compiling'}, status.HTTP_400_BAD_REQUEST)
            else:
                return Response({'message': 'Unknown status. 0 = compiling, 1 = succeeded, 2 = failed'}, status.HTTP_400_BAD_REQUEST)
        else:
            return Response({'message': 'Only superuser can update compilation status'}, status.HTTP_401_UNAUTHORIZED)


class TeamSubmissionViewSet(viewsets.GenericViewSet, mixins.RetrieveModelMixin):
    """
    list:
    Returns a list of submissions for the authenticated user's team in this league, in chronological order.

    create:
    Uploads a submission for the authenticated user's team in this league. The file contents
    are uploaded to Google Cloud Storage in the format given by the SUBMISSION_FILENAME function
    The relative filename is stored in the database and routed through the website.

    The league must be active in order to accept submissions.

    retrieve:
    Returns a submission for the authenticated user's team in this league.

    latest:
    Returns the latest submission for the authenticated user's team in this league.
    """
    queryset = TeamSubmission.objects.all()
    serializer_class = TeamSubmissionSerializer
    permission_classes = (LeagueActiveOrSafeMethods, SubmissionsEnabledOrSafeMethods, IsAuthenticatedOnTeam, IsStaffOrGameReleased)

    def get_submissions(self, team_id):
        return Submission.objects.all()

    def get_serializer_context(self):
        context = super().get_serializer_context()
        context['request'] = self.request
        context['league_id'] = self.kwargs.get('league_id', None)
        return context

    def retrieve(self, request, team, league_id, pk=None):
        if str(team.id) != pk:
            return Response({'message': 'Not authenticated'}, status.HTTP_401_UNAUTHORIZED)

        return super().retrieve(request, pk=pk)

    @action(methods=['get'], detail=True)
    def team_compilation_status(self, request, team, league_id, pk=None):
 
        if pk != str(team.id):
            return Response({'message': "Not authenticated"}, status.HTTP_401_UNAUTHORIZED)

        try:
            team_data = self.get_queryset().get(pk=pk)
            comp_id = team_data.compiling_id
            if comp_id is not None:
                comp_status = self.get_submissions(pk).get(pk=comp_id).compilation_status
                return Response({'status': comp_status}, status.HTTP_200_OK)
            else:
                if team_data.last_1_id is not None:
                    # case where submission has been moved out of compilation cell
                    return Response({'status': '2'}, status.HTTP_200_OK)
                else:
                    return Response({'status': None}, status.HTTP_200_OK)
        except:
            # case where this team has no submission data stored
            return Response({'status': None}, status.HTTP_200_OK)

class ScrimmageViewSet(viewsets.GenericViewSet,
                       mixins.ListModelMixin,
                       mixins.CreateModelMixin,
                       mixins.RetrieveModelMixin):
    """
    list:
    Returns a list of scrimmages in the league, where the authenticated user is on one of the participating teams.
    The scrimmages are returned in descending order of the time of request.

    TODO: If the "tournament" parameter accepts a tournament ID to filter, otherwise lists non-tournament scrimmages.

    create:
    Creates a scrimmage in the league, where the authenticated user is on one of the participating teams.
    The map and each team must also be in the league. If the requested team auto accepts this scrimmage,
    then the scrimmage is automatically queued with each team's most recent submission.

    Each team in the scrimmage must have at least one submission.

    retrieve:
    Retrieves a scrimmage in the league, where the authenticated user is on one of the participating teams.

    accept:
    Accepts an incoming scrimmage in the league, where the authenticated user is on the participating team
    that did not request the scrimmage. Queues the game with each team's most recent submissions.

    reject:
    Rejects an incoming scrimmage in the league, where the authenticated user is on the participating team
    that did not request the scrimmage.

    cancel:
    Cancels an outgoing scrimmage in the league, where the authenticated user is on the participating team
    that requested the scrimmage.
    """
    queryset = Scrimmage.objects.all().order_by('-requested_at')
    serializer_class = ScrimmageSerializer
    permission_classes = (SubmissionsEnabledOrSafeMethods, IsAuthenticatedOnTeam, IsStaffOrGameReleased)

    def get_team(self, league_id, team_id):
        teams = Team.objects.filter(league_id=league_id, id=team_id)
        if len(teams) == 0:
            return None
        if len(teams) > 1:
            raise InternalError
        return teams[0]

    def get_submission(self, team_id):
        submissions = Submission.objects.all().filter(team_id=team_id).order_by('-submitted_at')
        if submissions.count() == 0:
            return None
        return submissions[0]

    def get_queryset(self):
        team = self.kwargs['team']
        return super().get_queryset().filter(Q(red_team=team) | Q(blue_team=team))

    def get_serializer_context(self):
        context = super().get_serializer_context()
        context['request'] = self.request
        context['league_id'] = self.kwargs.get('league_id', None)
        return context

    def create(self, request, league_id, team):
        try:
            red_team_id = int(request.data['red_team'])
            blue_team_id = int(request.data['blue_team'])
            ranked = request.data['ranked'] == 'True'

            # Validate teams
            team = self.kwargs['team']
            if team.id == blue_team_id:
                red_team, blue_team = (self.get_team(league_id, red_team_id), team)
                this_team, that_team = (blue_team, red_team)
            elif team.id == red_team_id:
                red_team, blue_team = (team, self.get_team(league_id, blue_team_id))
                this_team, that_team = (red_team, blue_team)
            else:
                return Response({'message': 'Scrimmage does not include my team'}, status.HTTP_400_BAD_REQUEST)
            if that_team is None:
                return Response({'message': 'Requested team does not exist'}, status.HTTP_404_NOT_FOUND)

            data = {
                'league': league_id,
                'red_team': red_team.name,
                'blue_team': blue_team.name,
                'ranked': ranked,
                'requested_by': this_team.id,
            }

            # Check auto accept
            if (ranked and that_team.auto_accept_ranked) or (not ranked and that_team.auto_accept_unranked):
                data['status'] = 'queued'

            # Create scrimmage
            serializer = self.get_serializer(data=data)
            if not serializer.is_valid():
                return Response(serializer.errors, status.HTTP_400_BAD_REQUEST)
            serializer.save()
            return Response(serializer.data, status.HTTP_201_CREATED)
        except Exception as e:
            error = {'message': ','.join(e.args) if len(e.args) > 0 else 'Unknown Error'}
            return Response(error, status.HTTP_400_BAD_REQUEST)

    @action(methods=['patch'], detail=True)
    def accept(self, request, league_id, team, pk=None):
        try:
            scrimmage = self.get_queryset().get(pk=pk)
            if scrimmage.requested_by == team and scrimmage.red_team.id != scrimmage.blue_team.id:
                return Response({'message': 'Cannot accept an outgoing scrimmage.'}, status.HTTP_400_BAD_REQUEST)
            if scrimmage.status != 'pending':
                return Response({'message': 'Scrimmage is not pending.'}, status.HTTP_400_BAD_REQUEST)
            scrimmage.status = 'queued'

            scrimmage.save()

            serializer = self.get_serializer(scrimmage)
            return Response(serializer.data, status.HTTP_200_OK)
        except Scrimmage.DoesNotExist:
            return Response({'message': 'Scrimmage does not exist.'}, status.HTTP_404_NOT_FOUND)

    @action(methods=['patch'], detail=True)
    def reject(self, request, league_id, team, pk=None):
        try:
            scrimmage = self.get_queryset().get(pk=pk)
            if scrimmage.requested_by == team and scrimmage.red_team.id != scrimmage.blue_team.id:
                return Response({'message': 'Cannot reject an outgoing scrimmage.'}, status.HTTP_400_BAD_REQUEST)
            if scrimmage.status != 'pending':
                return Response({'message': 'Scrimmage is not pending.'}, status.HTTP_400_BAD_REQUEST)
            scrimmage.status = 'rejected'

            scrimmage.save()

            serializer = self.get_serializer(scrimmage)
            return Response(serializer.data, status.HTTP_200_OK)
        except Scrimmage.DoesNotExist:
            return Response({'message': 'Scrimmage does not exist.'}, status.HTTP_404_NOT_FOUND)

    @action(methods=['patch'], detail=True)
    def cancel(self, request, league_id, team, pk=None):
        try:
            scrimmage = self.get_queryset().get(pk=pk)
            if scrimmage.requested_by != team:
                return Response({'message': 'Cannot cancel an incoming scrimmage.'}, status.HTTP_400_BAD_REQUEST)
            if scrimmage.status != 'pending':
                return Response({'message': 'Scrimmage is not pending.'}, status.HTTP_400_BAD_REQUEST)
            scrimmage.status = 'cancelled'

            scrimmage.save()

            serializer = self.get_serializer(scrimmage)
            return Response(serializer.data, status.HTTP_200_OK)
        except Scrimmage.DoesNotExist:
            return Response({'message': 'Scrimmage does not exist.'}, status.HTTP_404_NOT_FOUND)

    @action(methods=['patch'], detail=True)
    def set_outcome(self, request, league_id, team, pk=None):
        is_admin = User.objects.all().get(username=request.user).is_superuser
        if is_admin:
            try:
                scrimmage = Scrimmage.objects.all().get(pk=pk)
            except:
                return Response({'message': 'Scrimmage does not exist.'}, status.HTTP_404_NOT_FOUND)

            if 'status' in request.data:
                sc_status = request.data['status'] 
                if sc_status == "redwon" or sc_status == "bluewon":
                    scrimmage.status = sc_status

                    # update rankings based on trueskill algoirthm
                    # get team info
                    rteam = self.get_team(league_id, scrimmage.red_team_id)
                    bteam = self.get_team(league_id, scrimmage.blue_team_id)
                    won = rteam if sc_status == "redwon" else bteam
                    lost = rteam if sc_status == "bluewon" else bteam
                    
                    # store previous mu in scrimmage
                    scrimmage.blue_mu = bteam.mu
                    scrimmage.red_mu = rteam.mu

                    # get mu and sigma
                    muW = won.mu
                    sdW = won.sigma
                    muL = lost.mu
                    sdL = lost.sigma

                    winner = trueskill.Rating(mu=muW, sigma=sdW)
                    loser = trueskill.Rating(mu=muL, sigma=sdL)

                    # applies trueskill algorithm & update teams with new scores
                    wScore, lScore = trueskill.rate_1vs1(winner, loser)
                    won.mu = wScore.mu
                    won.sigma = wScore.sigma
                    lost.mu = lScore.mu
                    lost.sigma = lScore.sigma

                    won.save()
                    lost.save()
                    scrimmage.save()
                    return Response({'status': sc_status}, status.HTTP_200_OK)
                else:
                    return Response({'message': 'Set scrimmage to pending/queued/cancelled with accept/reject/cancel api calls'}, status.HTTP_400_BAD_REQUEST)
            else:
                return Response({'message': 'Status not specified.'}, status.HTTP_400_BAD_REQUEST)
        else:
            return Response({'message': 'make this request from server account'}, status.HTTP_401_UNAUTHORIZED)

class TournamentViewSet(viewsets.GenericViewSet,
                        mixins.ListModelMixin,
                        mixins.RetrieveModelMixin):
    queryset = Tournament.objects.all().exclude(hidden=True)
    serializer_class = TournamentSerializer

    @action(methods=['get'], detail=True)
    def bracket(self):
        """
        Retrieves the bracket for a tournament in this league. Formatted as a list of rounds, where each round
        is a list of games, and each game consists of a list of at most 3 matches. Can be formatted either as a
        "replay" file for the client or for display on the "website". Defaults to "website" format.

        Formats:
         - "replay": Returns the minimum number of games to ensure the winning team has a majority of wins
            in the order each match was played i.e. 2 games if the team wins the first 2 games out of 3.
         - "website": Includes all 3 matches regardless of results. Does not return avatars or list of winner IDs.

        {
            "tournament": {...},
            "rounds": [{
                "round": "3A",
                "games": [{
                    "index": 0",
                    "red_team": {
                        "id": 1,
                        "name": "asdf",
                        "avatar": "avatar/1.gif"
                    },
                    "blue_team": {
                        "id": 2,
                        "name": "asdfasdfasf",
                        "avatar": "avatar/2.gif"
                    },
                    "replays": ["replay/1.bc18", "replay/2.bc18"],
                    "winner_ids": [2, 2],
                    "winner_id": 2
                }, {
                    "index": 1,
                    "red_team": {
                        "id": 3,
                        "name": "assdfdf",
                        "avatar": "avatar/3.jpg"
                    },
                    "blue_team": {
                        "id": 4,
                        "name": "asdfasdfasf",
                        "avatar": "avatar/4.png"
                    },
                    "replays": ["replay/3.bc18", "replay/4.bc18", "replay/5.bc18"],
                    "winner_ids": [3, 4, 4],
                    "winner_id": 4
                }]
            }]
        }
        """
        pass<|MERGE_RESOLUTION|>--- conflicted
+++ resolved
@@ -14,7 +14,6 @@
 
 from google.cloud import storage
 from google.cloud import pubsub_v1
-<<<<<<< HEAD
 from google.oauth2 import service_account
 import trueskill
 
@@ -26,27 +25,7 @@
 GCLOUD_RES_BUCKET = ""
 SUBMISSION_FILENAME = lambda submission_id: f"{submission_id}/source.zip"
 RESUME_FILENAME = lambda user_id: f"{user_id}/resume.pdf"
-    
-=======
-import trueskill
-
-import os
-import tempfile, datetime
-import argparse
-import time
-
-# from pub import * # doesn't work, i think django is strange
-
-GCLOUD_PROJECT = "battlecode18" #not nessecary???
-GCLOUD_SUB_BUCKET = "bc20-submissions"
-GCLOUD_SUB_COMPILE_NAME  = 'bc20-compile-sub'
-GCLOUD_RES_BUCKET = ""
-SUBMISSION_FILENAME = lambda submission_id: f"{submission_id}/source.zip"
-RESUME_FILENAME = lambda user_id: f"{user_id}/resume.pdf"
-
-
-
->>>>>>> fb44d5bf
+
 # pub sub commands (from pub.py)
 def get_callback(api_future, data, ref):
     """Wrap message data in the context of the callback function."""
@@ -61,7 +40,6 @@
             raise
     return callback
 
-<<<<<<< HEAD
 def pub(project_id, topic_name, data=""):
     """Publishes a message to a Pub/Sub topic."""
 
@@ -74,16 +52,6 @@
     client = pubsub_v1.PublisherClient(credentials=credentials)
     os.remove('gcloud-key.json') # important!!!
 
-
-=======
-
-def pub(project_id, topic_name, data=""):
-    """Publishes a message to a Pub/Sub topic."""
-    # [START pubsub_quickstart_pub_client]
-    # Initialize a Publisher client.
-    client = pubsub_v1.PublisherClient()
-    # [END pubsub_quickstart_pub_client]
->>>>>>> fb44d5bf
     # Create a fully qualified identifier in the form of
     # `projects/{project_id}/topics/{topic_name}`
     topic_path = client.topic_path(project_id, topic_name)
@@ -104,12 +72,7 @@
     # gets resolved in the background.
     while api_future.running():
         time.sleep(0.5)
-<<<<<<< HEAD
         # print("Published {} message(s).".format(ref["num_messages"]))
-
-=======
-        print("Published {} message(s).".format(ref["num_messages"]))
->>>>>>> fb44d5bf
 
 class GCloudUploadDownload():
     """
@@ -525,12 +488,8 @@
         print('attempting call to compile server')
         data = "{\"submissionid\":" + str(team_sub.compiling_id) + "}"
         data_bytestring = data.encode('utf-8')
-<<<<<<< HEAD
         print(type(data_bytestring))
         pub(GCLOUD_PROJECT, GCLOUD_SUB_COMPILE_NAME, data_bytestring)
-=======
-        pub.pub(GCLOUD_PROJECT, GCLOUD_SUB_COMPILE_NAME, data)
->>>>>>> fb44d5bf
 
         return Response({'upload_url': upload_url}, status.HTTP_201_CREATED)
 
